// Copyright 2017 TiKV Project Authors. Licensed under Apache-2.0.

//! Configuration for the entire server.
//!
//! TiKV is configured through the `TiKvConfig` type, which is in turn
//! made up of many other configuration types.

use std::{
    cmp,
    collections::HashMap,
    error::Error,
    fs, i32,
    io::{Error as IoError, ErrorKind, Write},
    path::Path,
    sync::{Arc, RwLock},
    usize,
};

use api_version::ApiV1Ttl;
use causal_ts::Config as CausalTsConfig;
use encryption_export::DataKeyManager;
use engine_rocks::{
    config::{self as rocks_config, BlobRunMode, CompressionType, LogLevel},
    get_env,
    properties::MvccPropertiesCollectorFactory,
    raw::{
        BlockBasedOptions, Cache, ColumnFamilyOptions, CompactionPriority, DBCompactionStyle,
        DBCompressionType, DBOptions, DBRateLimiterMode, DBRecoveryMode, Env, LRUCacheOptions,
        TitanDBOptions,
    },
    raw_util::CFOptions,
    util::{FixedPrefixSliceTransform, FixedSuffixSliceTransform, NoopSliceTransform},
    RaftDBLogger, RangePropertiesCollectorFactory, RocksEngine, RocksEventListener,
    RocksSstPartitionerFactory, RocksdbLogger, TtlPropertiesCollectorFactory,
    DEFAULT_PROP_KEYS_INDEX_DISTANCE, DEFAULT_PROP_SIZE_INDEX_DISTANCE,
};
use engine_traits::{
    CFOptionsExt, ColumnFamilyOptions as ColumnFamilyOptionsTrait, DBOptionsExt, CF_DEFAULT,
    CF_LOCK, CF_RAFT, CF_WRITE,
};
use file_system::{IOPriority, IORateLimiter};
use keys::region_raft_prefix_len;
use kvproto::kvrpcpb::ApiVersion;
use online_config::{ConfigChange, ConfigManager, ConfigValue, OnlineConfig, Result as CfgResult};
use pd_client::Config as PdConfig;
use raft_log_engine::RaftEngineConfig as RawRaftEngineConfig;
use raftstore::{
    coprocessor::{Config as CopConfig, RegionInfoAccessor},
    store::{CompactionGuardGeneratorFactory, Config as RaftstoreConfig, SplitConfig},
};
use resource_metering::Config as ResourceMeteringConfig;
use security::SecurityConfig;
use tikv_util::{
    config::{
        self, LogFormat, RaftDataStateMachine, ReadableDuration, ReadableSize, TomlWriter, GIB, MIB,
    },
    sys::SysQuota,
    time::duration_to_sec,
    yatp_pool,
};

use crate::{
    coprocessor_v2::Config as CoprocessorV2Config,
    import::Config as ImportConfig,
    server::{
        gc_worker::{GcConfig, WriteCompactionFilterFactory},
        lock_manager::Config as PessimisticTxnConfig,
        ttl::TtlCompactionFilterFactory,
        Config as ServerConfig, CONFIG_ROCKSDB_GAUGE,
    },
    storage::config::{Config as StorageConfig, DEFAULT_DATA_DIR},
};
<<<<<<< HEAD
use tikv_util::sys::SysQuota;
use tikv_util::time::duration_to_sec;
use tikv_util::yatp_pool;

use crate::coprocessor_v2::Config as CoprocessorV2Config;
use crate::import::Config as ImportConfig;
use crate::server::gc_worker::GcConfig;
use crate::server::gc_worker::{RawCompactionFilterFactory, WriteCompactionFilterFactory};
use crate::server::lock_manager::Config as PessimisticTxnConfig;
use crate::server::ttl::TtlCompactionFilterFactory;
use crate::server::Config as ServerConfig;
use crate::server::CONFIG_ROCKSDB_GAUGE;
use crate::storage::config::{Config as StorageConfig, DEFAULT_DATA_DIR};
=======
>>>>>>> aaf47d0c

pub const DEFAULT_ROCKSDB_SUB_DIR: &str = "db";

/// By default, block cache size will be set to 45% of system memory.
pub const BLOCK_CACHE_RATE: f64 = 0.45;
/// By default, TiKV will try to limit memory usage to 75% of system memory.
pub const MEMORY_USAGE_LIMIT_RATE: f64 = 0.75;

const LOCKCF_MIN_MEM: usize = 256 * MIB as usize;
const LOCKCF_MAX_MEM: usize = GIB as usize;
const RAFT_MIN_MEM: usize = 256 * MIB as usize;
const RAFT_MAX_MEM: usize = 2 * GIB as usize;
const LAST_CONFIG_FILE: &str = "last_tikv.toml";
const TMP_CONFIG_FILE: &str = "tmp_tikv.toml";
const MAX_BLOCK_SIZE: usize = 32 * MIB as usize;

fn memory_limit_for_cf(is_raft_db: bool, cf: &str, total_mem: u64) -> ReadableSize {
    let (ratio, min, max) = match (is_raft_db, cf) {
        (true, CF_DEFAULT) => (0.02, RAFT_MIN_MEM, RAFT_MAX_MEM),
        (false, CF_DEFAULT) => (0.25, 0, usize::MAX),
        (false, CF_LOCK) => (0.02, LOCKCF_MIN_MEM, LOCKCF_MAX_MEM),
        (false, CF_WRITE) => (0.15, 0, usize::MAX),
        _ => unreachable!(),
    };
    let mut size = (total_mem as f64 * ratio) as usize;
    if size < min {
        size = min;
    } else if size > max {
        size = max;
    }
    ReadableSize::mb(size as u64 / MIB)
}

#[derive(Clone, Serialize, Deserialize, PartialEq, Debug, OnlineConfig)]
#[serde(default)]
#[serde(rename_all = "kebab-case")]
pub struct TitanCfConfig {
    #[online_config(skip)]
    pub min_blob_size: ReadableSize,
    #[online_config(skip)]
    pub blob_file_compression: CompressionType,
    #[online_config(skip)]
    pub blob_cache_size: ReadableSize,
    #[online_config(skip)]
    pub min_gc_batch_size: ReadableSize,
    #[online_config(skip)]
    pub max_gc_batch_size: ReadableSize,
    #[online_config(skip)]
    pub discardable_ratio: f64,
    #[online_config(skip)]
    pub sample_ratio: f64,
    #[online_config(skip)]
    pub merge_small_file_threshold: ReadableSize,
    pub blob_run_mode: BlobRunMode,
    #[online_config(skip)]
    pub level_merge: bool,
    #[online_config(skip)]
    pub range_merge: bool,
    #[online_config(skip)]
    pub max_sorted_runs: i32,
    #[online_config(skip)]
    pub gc_merge_rewrite: bool,
}

impl Default for TitanCfConfig {
    fn default() -> Self {
        Self {
            min_blob_size: ReadableSize::kb(1), // disable titan default
            blob_file_compression: CompressionType::Lz4,
            blob_cache_size: ReadableSize::mb(0),
            min_gc_batch_size: ReadableSize::mb(16),
            max_gc_batch_size: ReadableSize::mb(64),
            discardable_ratio: 0.5,
            sample_ratio: 0.1,
            merge_small_file_threshold: ReadableSize::mb(8),
            blob_run_mode: BlobRunMode::Normal,
            level_merge: false,
            range_merge: true,
            max_sorted_runs: 20,
            gc_merge_rewrite: false,
        }
    }
}

impl TitanCfConfig {
    fn build_opts(&self) -> TitanDBOptions {
        let mut opts = TitanDBOptions::new();
        opts.set_min_blob_size(self.min_blob_size.0 as u64);
        opts.set_blob_file_compression(self.blob_file_compression.into());
        opts.set_blob_cache(self.blob_cache_size.0 as usize, -1, false, 0.0);
        opts.set_min_gc_batch_size(self.min_gc_batch_size.0 as u64);
        opts.set_max_gc_batch_size(self.max_gc_batch_size.0 as u64);
        opts.set_discardable_ratio(self.discardable_ratio);
        opts.set_sample_ratio(self.sample_ratio);
        opts.set_merge_small_file_threshold(self.merge_small_file_threshold.0 as u64);
        opts.set_blob_run_mode(self.blob_run_mode.into());
        opts.set_level_merge(self.level_merge);
        opts.set_range_merge(self.range_merge);
        opts.set_max_sorted_runs(self.max_sorted_runs);
        opts.set_gc_merge_rewrite(self.gc_merge_rewrite);
        opts
    }
}

#[derive(Clone, Copy, Debug, Eq, PartialEq)]
struct BackgroundJobLimits {
    max_background_jobs: u32,
    max_background_flushes: u32,
    max_sub_compactions: u32,
    max_titan_background_gc: u32,
}

const KVDB_DEFAULT_BACKGROUND_JOB_LIMITS: BackgroundJobLimits = BackgroundJobLimits {
    max_background_jobs: 9,
    max_background_flushes: 3,
    max_sub_compactions: 3,
    max_titan_background_gc: 4,
};

const RAFTDB_DEFAULT_BACKGROUND_JOB_LIMITS: BackgroundJobLimits = BackgroundJobLimits {
    max_background_jobs: 4,
    max_background_flushes: 1,
    max_sub_compactions: 2,
    max_titan_background_gc: 4,
};

// `defaults` serves as an upper bound for returning limits.
fn get_background_job_limits_impl(
    cpu_num: u32,
    defaults: &BackgroundJobLimits,
) -> BackgroundJobLimits {
    // At the minimum, we should have two background jobs: one for flush and one for compaction.
    // Otherwise, the number of background jobs should not exceed cpu_num - 1.
    let max_background_jobs = cmp::max(2, cmp::min(defaults.max_background_jobs, cpu_num - 1));
    // Scale flush threads proportionally to cpu cores. Also make sure the number of flush
    // threads doesn't exceed total jobs.
    let max_background_flushes = cmp::min(
        (max_background_jobs + 3) / 4,
        defaults.max_background_flushes,
    );
    // Cap max_sub_compactions to allow at least two compactions.
    let max_compactions = max_background_jobs - max_background_flushes;
    let max_sub_compactions: u32 = cmp::max(
        1,
        cmp::min(defaults.max_sub_compactions, (max_compactions - 1) as u32),
    );
    // Maximum background GC threads for Titan
    let max_titan_background_gc = cmp::min(defaults.max_titan_background_gc, cpu_num);

    BackgroundJobLimits {
        max_background_jobs,
        max_background_flushes,
        max_sub_compactions,
        max_titan_background_gc,
    }
}

fn get_background_job_limits(defaults: &BackgroundJobLimits) -> BackgroundJobLimits {
    let cpu_num = cmp::max(SysQuota::cpu_cores_quota() as u32, 1);
    get_background_job_limits_impl(cpu_num, defaults)
}

macro_rules! cf_config {
    ($name:ident) => {
        #[derive(Clone, Serialize, Deserialize, PartialEq, Debug, OnlineConfig)]
        #[serde(default)]
        #[serde(rename_all = "kebab-case")]
        pub struct $name {
            #[online_config(skip)]
            pub block_size: ReadableSize,
            pub block_cache_size: ReadableSize,
            #[online_config(skip)]
            pub disable_block_cache: bool,
            #[online_config(skip)]
            pub cache_index_and_filter_blocks: bool,
            #[online_config(skip)]
            pub pin_l0_filter_and_index_blocks: bool,
            #[online_config(skip)]
            pub use_bloom_filter: bool,
            #[online_config(skip)]
            pub optimize_filters_for_hits: bool,
            #[online_config(skip)]
            pub whole_key_filtering: bool,
            #[online_config(skip)]
            pub bloom_filter_bits_per_key: i32,
            #[online_config(skip)]
            pub block_based_bloom_filter: bool,
            #[online_config(skip)]
            pub read_amp_bytes_per_bit: u32,
            #[serde(with = "rocks_config::compression_type_level_serde")]
            #[online_config(skip)]
            pub compression_per_level: [DBCompressionType; 7],
            pub write_buffer_size: ReadableSize,
            pub max_write_buffer_number: i32,
            #[online_config(skip)]
            pub min_write_buffer_number_to_merge: i32,
            pub max_bytes_for_level_base: ReadableSize,
            pub target_file_size_base: ReadableSize,
            pub level0_file_num_compaction_trigger: i32,
            pub level0_slowdown_writes_trigger: i32,
            pub level0_stop_writes_trigger: i32,
            pub max_compaction_bytes: ReadableSize,
            #[serde(with = "rocks_config::compaction_pri_serde")]
            #[online_config(skip)]
            pub compaction_pri: CompactionPriority,
            #[online_config(skip)]
            pub dynamic_level_bytes: bool,
            #[online_config(skip)]
            pub num_levels: i32,
            pub max_bytes_for_level_multiplier: i32,
            #[serde(with = "rocks_config::compaction_style_serde")]
            #[online_config(skip)]
            pub compaction_style: DBCompactionStyle,
            pub disable_auto_compactions: bool,
            pub disable_write_stall: bool,
            pub soft_pending_compaction_bytes_limit: ReadableSize,
            pub hard_pending_compaction_bytes_limit: ReadableSize,
            #[online_config(skip)]
            pub force_consistency_checks: bool,
            #[online_config(skip)]
            pub prop_size_index_distance: u64,
            #[online_config(skip)]
            pub prop_keys_index_distance: u64,
            #[online_config(skip)]
            pub enable_doubly_skiplist: bool,
            #[online_config(skip)]
            pub enable_compaction_guard: bool,
            #[online_config(skip)]
            pub compaction_guard_min_output_file_size: ReadableSize,
            #[online_config(skip)]
            pub compaction_guard_max_output_file_size: ReadableSize,
            #[serde(with = "rocks_config::compression_type_serde")]
            #[online_config(skip)]
            pub bottommost_level_compression: DBCompressionType,
            #[online_config(skip)]
            pub bottommost_zstd_compression_dict_size: i32,
            #[online_config(skip)]
            pub bottommost_zstd_compression_sample_size: i32,
            #[online_config(submodule)]
            pub titan: TitanCfConfig,
        }

        impl $name {
            fn validate(&self) -> Result<(), Box<dyn Error>> {
                if self.block_size.0 as usize > MAX_BLOCK_SIZE {
                    return Err(format!(
                        "invalid block-size {} for {}, exceed max size {}",
                        self.block_size.0,
                        stringify!($name),
                        MAX_BLOCK_SIZE
                    )
                    .into());
                }
                Ok(())
            }
        }
    };
}

macro_rules! write_into_metrics {
    ($cf:expr, $tag:expr, $metrics:expr) => {{
        $metrics
            .with_label_values(&[$tag, "block_size"])
            .set($cf.block_size.0 as f64);
        $metrics
            .with_label_values(&[$tag, "block_cache_size"])
            .set($cf.block_cache_size.0 as f64);
        $metrics
            .with_label_values(&[$tag, "disable_block_cache"])
            .set(($cf.disable_block_cache as i32).into());

        $metrics
            .with_label_values(&[$tag, "cache_index_and_filter_blocks"])
            .set(($cf.cache_index_and_filter_blocks as i32).into());
        $metrics
            .with_label_values(&[$tag, "pin_l0_filter_and_index_blocks"])
            .set(($cf.pin_l0_filter_and_index_blocks as i32).into());

        $metrics
            .with_label_values(&[$tag, "use_bloom_filter"])
            .set(($cf.use_bloom_filter as i32).into());
        $metrics
            .with_label_values(&[$tag, "optimize_filters_for_hits"])
            .set(($cf.optimize_filters_for_hits as i32).into());
        $metrics
            .with_label_values(&[$tag, "whole_key_filtering"])
            .set(($cf.whole_key_filtering as i32).into());
        $metrics
            .with_label_values(&[$tag, "bloom_filter_bits_per_key"])
            .set($cf.bloom_filter_bits_per_key.into());
        $metrics
            .with_label_values(&[$tag, "block_based_bloom_filter"])
            .set(($cf.block_based_bloom_filter as i32).into());

        $metrics
            .with_label_values(&[$tag, "read_amp_bytes_per_bit"])
            .set($cf.read_amp_bytes_per_bit.into());
        $metrics
            .with_label_values(&[$tag, "write_buffer_size"])
            .set($cf.write_buffer_size.0 as f64);
        $metrics
            .with_label_values(&[$tag, "max_write_buffer_number"])
            .set($cf.max_write_buffer_number.into());
        $metrics
            .with_label_values(&[$tag, "min_write_buffer_number_to_merge"])
            .set($cf.min_write_buffer_number_to_merge.into());
        $metrics
            .with_label_values(&[$tag, "max_bytes_for_level_base"])
            .set($cf.max_bytes_for_level_base.0 as f64);
        $metrics
            .with_label_values(&[$tag, "target_file_size_base"])
            .set($cf.target_file_size_base.0 as f64);
        $metrics
            .with_label_values(&[$tag, "level0_file_num_compaction_trigger"])
            .set($cf.level0_file_num_compaction_trigger.into());
        $metrics
            .with_label_values(&[$tag, "level0_slowdown_writes_trigger"])
            .set($cf.level0_slowdown_writes_trigger.into());
        $metrics
            .with_label_values(&[$tag, "level0_stop_writes_trigger"])
            .set($cf.level0_stop_writes_trigger.into());
        $metrics
            .with_label_values(&[$tag, "max_compaction_bytes"])
            .set($cf.max_compaction_bytes.0 as f64);
        $metrics
            .with_label_values(&[$tag, "dynamic_level_bytes"])
            .set(($cf.dynamic_level_bytes as i32).into());
        $metrics
            .with_label_values(&[$tag, "num_levels"])
            .set($cf.num_levels.into());
        $metrics
            .with_label_values(&[$tag, "max_bytes_for_level_multiplier"])
            .set($cf.max_bytes_for_level_multiplier.into());

        $metrics
            .with_label_values(&[$tag, "disable_auto_compactions"])
            .set(($cf.disable_auto_compactions as i32).into());
        $metrics
            .with_label_values(&[$tag, "disable_write_stall"])
            .set(($cf.disable_write_stall as i32).into());
        $metrics
            .with_label_values(&[$tag, "soft_pending_compaction_bytes_limit"])
            .set($cf.soft_pending_compaction_bytes_limit.0 as f64);
        $metrics
            .with_label_values(&[$tag, "hard_pending_compaction_bytes_limit"])
            .set($cf.hard_pending_compaction_bytes_limit.0 as f64);
        $metrics
            .with_label_values(&[$tag, "force_consistency_checks"])
            .set(($cf.force_consistency_checks as i32).into());
        $metrics
            .with_label_values(&[$tag, "enable_doubly_skiplist"])
            .set(($cf.enable_doubly_skiplist as i32).into());
        $metrics
            .with_label_values(&[$tag, "titan_min_blob_size"])
            .set($cf.titan.min_blob_size.0 as f64);
        $metrics
            .with_label_values(&[$tag, "titan_blob_cache_size"])
            .set($cf.titan.blob_cache_size.0 as f64);
        $metrics
            .with_label_values(&[$tag, "titan_min_gc_batch_size"])
            .set($cf.titan.min_gc_batch_size.0 as f64);
        $metrics
            .with_label_values(&[$tag, "titan_max_gc_batch_size"])
            .set($cf.titan.max_gc_batch_size.0 as f64);
        $metrics
            .with_label_values(&[$tag, "titan_discardable_ratio"])
            .set($cf.titan.discardable_ratio);
        $metrics
            .with_label_values(&[$tag, "titan_sample_ratio"])
            .set($cf.titan.sample_ratio);
        $metrics
            .with_label_values(&[$tag, "titan_merge_small_file_threshold"])
            .set($cf.titan.merge_small_file_threshold.0 as f64);
    }};
}

macro_rules! build_cf_opt {
    ($opt:ident, $cf_name:ident, $cache:ident, $region_info_provider:ident) => {{
        let mut block_base_opts = BlockBasedOptions::new();
        block_base_opts.set_block_size($opt.block_size.0 as usize);
        block_base_opts.set_no_block_cache($opt.disable_block_cache);
        if let Some(cache) = $cache {
            block_base_opts.set_block_cache(cache);
        } else {
            let mut cache_opts = LRUCacheOptions::new();
            cache_opts.set_capacity($opt.block_cache_size.0 as usize);
            block_base_opts.set_block_cache(&Cache::new_lru_cache(cache_opts));
        }
        block_base_opts.set_cache_index_and_filter_blocks($opt.cache_index_and_filter_blocks);
        block_base_opts
            .set_pin_l0_filter_and_index_blocks_in_cache($opt.pin_l0_filter_and_index_blocks);
        if $opt.use_bloom_filter {
            block_base_opts.set_bloom_filter(
                $opt.bloom_filter_bits_per_key,
                $opt.block_based_bloom_filter,
            );
            block_base_opts.set_whole_key_filtering($opt.whole_key_filtering);
        }
        block_base_opts.set_read_amp_bytes_per_bit($opt.read_amp_bytes_per_bit);
        let mut cf_opts = ColumnFamilyOptions::new();
        cf_opts.set_block_based_table_factory(&block_base_opts);
        cf_opts.set_num_levels($opt.num_levels);
        assert!($opt.compression_per_level.len() >= $opt.num_levels as usize);
        let compression_per_level = $opt.compression_per_level[..$opt.num_levels as usize].to_vec();
        cf_opts.compression_per_level(compression_per_level.as_slice());
        cf_opts.bottommost_compression($opt.bottommost_level_compression);
        // To set for bottommost level sst compression. The first 3 parameters refer to the
        // default value in `CompressionOptions` in `rocksdb/include/rocksdb/advanced_options.h`.
        cf_opts.set_bottommost_level_compression_options(
            -14,   /* window_bits */
            32767, /* level */
            0,     /* strategy */
            $opt.bottommost_zstd_compression_dict_size,
            $opt.bottommost_zstd_compression_sample_size,
        );
        cf_opts.set_write_buffer_size($opt.write_buffer_size.0);
        cf_opts.set_max_write_buffer_number($opt.max_write_buffer_number);
        cf_opts.set_min_write_buffer_number_to_merge($opt.min_write_buffer_number_to_merge);
        cf_opts.set_max_bytes_for_level_base($opt.max_bytes_for_level_base.0);
        cf_opts.set_target_file_size_base($opt.target_file_size_base.0);
        cf_opts.set_level_zero_file_num_compaction_trigger($opt.level0_file_num_compaction_trigger);
        cf_opts.set_level_zero_slowdown_writes_trigger($opt.level0_slowdown_writes_trigger);
        cf_opts.set_level_zero_stop_writes_trigger($opt.level0_stop_writes_trigger);
        cf_opts.set_max_compaction_bytes($opt.max_compaction_bytes.0);
        cf_opts.compaction_priority($opt.compaction_pri);
        cf_opts.set_level_compaction_dynamic_level_bytes($opt.dynamic_level_bytes);
        cf_opts.set_max_bytes_for_level_multiplier($opt.max_bytes_for_level_multiplier);
        cf_opts.set_compaction_style($opt.compaction_style);
        cf_opts.set_disable_auto_compactions($opt.disable_auto_compactions);
        cf_opts.set_disable_write_stall($opt.disable_write_stall);
        cf_opts.set_soft_pending_compaction_bytes_limit($opt.soft_pending_compaction_bytes_limit.0);
        cf_opts.set_hard_pending_compaction_bytes_limit($opt.hard_pending_compaction_bytes_limit.0);
        cf_opts.set_optimize_filters_for_hits($opt.optimize_filters_for_hits);
        cf_opts.set_force_consistency_checks($opt.force_consistency_checks);
        if $opt.enable_doubly_skiplist {
            cf_opts.set_doubly_skiplist();
        }
        if $opt.enable_compaction_guard {
            if let Some(provider) = $region_info_provider {
                let factory = CompactionGuardGeneratorFactory::new(
                    $cf_name,
                    provider.clone(),
                    $opt.compaction_guard_min_output_file_size.0,
                )
                .unwrap();
                cf_opts.set_sst_partitioner_factory(RocksSstPartitionerFactory(factory));
                cf_opts.set_target_file_size_base($opt.compaction_guard_max_output_file_size.0);
            } else {
                warn!("compaction guard is disabled due to region info provider not available")
            }
        }
        cf_opts
    }};
}

cf_config!(DefaultCfConfig);

impl Default for DefaultCfConfig {
    fn default() -> DefaultCfConfig {
        let total_mem = SysQuota::memory_limit_in_bytes();

        DefaultCfConfig {
            block_size: ReadableSize::kb(64),
            block_cache_size: memory_limit_for_cf(false, CF_DEFAULT, total_mem),
            disable_block_cache: false,
            cache_index_and_filter_blocks: true,
            pin_l0_filter_and_index_blocks: true,
            use_bloom_filter: true,
            optimize_filters_for_hits: true,
            whole_key_filtering: true,
            bloom_filter_bits_per_key: 10,
            block_based_bloom_filter: false,
            read_amp_bytes_per_bit: 0,
            compression_per_level: [
                DBCompressionType::No,
                DBCompressionType::No,
                DBCompressionType::Lz4,
                DBCompressionType::Lz4,
                DBCompressionType::Lz4,
                DBCompressionType::Zstd,
                DBCompressionType::Zstd,
            ],
            write_buffer_size: ReadableSize::mb(128),
            max_write_buffer_number: 5,
            min_write_buffer_number_to_merge: 1,
            max_bytes_for_level_base: ReadableSize::mb(512),
            target_file_size_base: ReadableSize::mb(8),
            level0_file_num_compaction_trigger: 4,
            level0_slowdown_writes_trigger: 20,
            level0_stop_writes_trigger: 36,
            max_compaction_bytes: ReadableSize::gb(2),
            compaction_pri: CompactionPriority::MinOverlappingRatio,
            dynamic_level_bytes: true,
            num_levels: 7,
            max_bytes_for_level_multiplier: 10,
            compaction_style: DBCompactionStyle::Level,
            disable_auto_compactions: false,
            disable_write_stall: false,
            soft_pending_compaction_bytes_limit: ReadableSize::gb(192),
            hard_pending_compaction_bytes_limit: ReadableSize::gb(256),
            force_consistency_checks: false,
            prop_size_index_distance: DEFAULT_PROP_SIZE_INDEX_DISTANCE,
            prop_keys_index_distance: DEFAULT_PROP_KEYS_INDEX_DISTANCE,
            enable_doubly_skiplist: true,
            enable_compaction_guard: true,
            compaction_guard_min_output_file_size: ReadableSize::mb(8),
            compaction_guard_max_output_file_size: ReadableSize::mb(128),
            titan: TitanCfConfig::default(),
            bottommost_level_compression: DBCompressionType::Zstd,
            bottommost_zstd_compression_dict_size: 0,
            bottommost_zstd_compression_sample_size: 0,
        }
    }
}

impl DefaultCfConfig {
    pub fn build_opt(
        &self,
        cache: &Option<Cache>,
        region_info_accessor: Option<&RegionInfoAccessor>,
        api_version: ApiVersion,
    ) -> ColumnFamilyOptions {
        let mut cf_opts = build_cf_opt!(self, CF_DEFAULT, cache, region_info_accessor);
        let f = RangePropertiesCollectorFactory {
            prop_size_index_distance: self.prop_size_index_distance,
            prop_keys_index_distance: self.prop_keys_index_distance,
        };
        cf_opts.add_table_properties_collector_factory("tikv.range-properties-collector", f);
        match api_version {
            ApiVersion::V1 => {
                // nothing to do
            }
            ApiVersion::V1ttl => {
                cf_opts.add_table_properties_collector_factory(
                    "tikv.ttl-properties-collector",
                    TtlPropertiesCollectorFactory::<ApiV1Ttl>::default(),
                );
                cf_opts
                    .set_compaction_filter_factory(
                        "ttl_compaction_filter_factory",
                        TtlCompactionFilterFactory::<ApiV1Ttl>::default(),
                    )
                    .unwrap();
            }
            ApiVersion::V2 => {
                cf_opts
                    .set_compaction_filter_factory(
                        "apiv2_gc_compaction_filter_factory",
                        RawCompactionFilterFactory,
                    )
                    .unwrap();
            }
        }
        cf_opts.set_titandb_options(&self.titan.build_opts());
        cf_opts
    }
}

cf_config!(WriteCfConfig);

impl Default for WriteCfConfig {
    fn default() -> WriteCfConfig {
        let total_mem = SysQuota::memory_limit_in_bytes();

        // Setting blob_run_mode=read_only effectively disable Titan.
        let titan = TitanCfConfig {
            blob_run_mode: BlobRunMode::ReadOnly,
            ..Default::default()
        };

        WriteCfConfig {
            block_size: ReadableSize::kb(64),
            block_cache_size: memory_limit_for_cf(false, CF_WRITE, total_mem),
            disable_block_cache: false,
            cache_index_and_filter_blocks: true,
            pin_l0_filter_and_index_blocks: true,
            use_bloom_filter: true,
            optimize_filters_for_hits: false,
            whole_key_filtering: false,
            bloom_filter_bits_per_key: 10,
            block_based_bloom_filter: false,
            read_amp_bytes_per_bit: 0,
            compression_per_level: [
                DBCompressionType::No,
                DBCompressionType::No,
                DBCompressionType::Lz4,
                DBCompressionType::Lz4,
                DBCompressionType::Lz4,
                DBCompressionType::Zstd,
                DBCompressionType::Zstd,
            ],
            write_buffer_size: ReadableSize::mb(128),
            max_write_buffer_number: 5,
            min_write_buffer_number_to_merge: 1,
            max_bytes_for_level_base: ReadableSize::mb(512),
            target_file_size_base: ReadableSize::mb(8),
            level0_file_num_compaction_trigger: 4,
            level0_slowdown_writes_trigger: 20,
            level0_stop_writes_trigger: 36,
            max_compaction_bytes: ReadableSize::gb(2),
            compaction_pri: CompactionPriority::MinOverlappingRatio,
            dynamic_level_bytes: true,
            num_levels: 7,
            max_bytes_for_level_multiplier: 10,
            compaction_style: DBCompactionStyle::Level,
            disable_auto_compactions: false,
            disable_write_stall: false,
            soft_pending_compaction_bytes_limit: ReadableSize::gb(192),
            hard_pending_compaction_bytes_limit: ReadableSize::gb(256),
            force_consistency_checks: false,
            prop_size_index_distance: DEFAULT_PROP_SIZE_INDEX_DISTANCE,
            prop_keys_index_distance: DEFAULT_PROP_KEYS_INDEX_DISTANCE,
            enable_doubly_skiplist: true,
            enable_compaction_guard: true,
            compaction_guard_min_output_file_size: ReadableSize::mb(8),
            compaction_guard_max_output_file_size: ReadableSize::mb(128),
            titan,
            bottommost_level_compression: DBCompressionType::Zstd,
            bottommost_zstd_compression_dict_size: 0,
            bottommost_zstd_compression_sample_size: 0,
        }
    }
}

impl WriteCfConfig {
    pub fn build_opt(
        &self,
        cache: &Option<Cache>,
        region_info_accessor: Option<&RegionInfoAccessor>,
    ) -> ColumnFamilyOptions {
        let mut cf_opts = build_cf_opt!(self, CF_WRITE, cache, region_info_accessor);
        // Prefix extractor(trim the timestamp at tail) for write cf.
        cf_opts
            .set_prefix_extractor(
                "FixedSuffixSliceTransform",
                FixedSuffixSliceTransform::new(8),
            )
            .unwrap();
        // Create prefix bloom filter for memtable.
        cf_opts.set_memtable_prefix_bloom_size_ratio(0.1);
        // Collects user defined properties.
        cf_opts.add_table_properties_collector_factory(
            "tikv.mvcc-properties-collector",
            MvccPropertiesCollectorFactory::default(),
        );
        let f = RangePropertiesCollectorFactory {
            prop_size_index_distance: self.prop_size_index_distance,
            prop_keys_index_distance: self.prop_keys_index_distance,
        };
        cf_opts.add_table_properties_collector_factory("tikv.range-properties-collector", f);
        cf_opts
            .set_compaction_filter_factory(
                "write_compaction_filter_factory",
                WriteCompactionFilterFactory,
            )
            .unwrap();
        cf_opts.set_titandb_options(&self.titan.build_opts());
        cf_opts
    }
}

cf_config!(LockCfConfig);

impl Default for LockCfConfig {
    fn default() -> LockCfConfig {
        let total_mem = SysQuota::memory_limit_in_bytes();

        // Setting blob_run_mode=read_only effectively disable Titan.
        let titan = TitanCfConfig {
            blob_run_mode: BlobRunMode::ReadOnly,
            ..Default::default()
        };

        LockCfConfig {
            block_size: ReadableSize::kb(16),
            block_cache_size: memory_limit_for_cf(false, CF_LOCK, total_mem),
            disable_block_cache: false,
            cache_index_and_filter_blocks: true,
            pin_l0_filter_and_index_blocks: true,
            use_bloom_filter: true,
            optimize_filters_for_hits: false,
            whole_key_filtering: true,
            bloom_filter_bits_per_key: 10,
            block_based_bloom_filter: false,
            read_amp_bytes_per_bit: 0,
            compression_per_level: [DBCompressionType::No; 7],
            write_buffer_size: ReadableSize::mb(32),
            max_write_buffer_number: 5,
            min_write_buffer_number_to_merge: 1,
            max_bytes_for_level_base: ReadableSize::mb(128),
            target_file_size_base: ReadableSize::mb(8),
            level0_file_num_compaction_trigger: 1,
            level0_slowdown_writes_trigger: 20,
            level0_stop_writes_trigger: 36,
            max_compaction_bytes: ReadableSize::gb(2),
            compaction_pri: CompactionPriority::ByCompensatedSize,
            dynamic_level_bytes: true,
            num_levels: 7,
            max_bytes_for_level_multiplier: 10,
            compaction_style: DBCompactionStyle::Level,
            disable_auto_compactions: false,
            disable_write_stall: false,
            soft_pending_compaction_bytes_limit: ReadableSize::gb(192),
            hard_pending_compaction_bytes_limit: ReadableSize::gb(256),
            force_consistency_checks: false,
            prop_size_index_distance: DEFAULT_PROP_SIZE_INDEX_DISTANCE,
            prop_keys_index_distance: DEFAULT_PROP_KEYS_INDEX_DISTANCE,
            enable_doubly_skiplist: true,
            enable_compaction_guard: false,
            compaction_guard_min_output_file_size: ReadableSize::mb(8),
            compaction_guard_max_output_file_size: ReadableSize::mb(128),
            titan,
            bottommost_level_compression: DBCompressionType::Disable,
            bottommost_zstd_compression_dict_size: 0,
            bottommost_zstd_compression_sample_size: 0,
        }
    }
}

impl LockCfConfig {
    pub fn build_opt(&self, cache: &Option<Cache>) -> ColumnFamilyOptions {
        let no_region_info_accessor: Option<&RegionInfoAccessor> = None;
        let mut cf_opts = build_cf_opt!(self, CF_LOCK, cache, no_region_info_accessor);
        cf_opts
            .set_prefix_extractor("NoopSliceTransform", NoopSliceTransform)
            .unwrap();
        let f = RangePropertiesCollectorFactory {
            prop_size_index_distance: self.prop_size_index_distance,
            prop_keys_index_distance: self.prop_keys_index_distance,
        };
        cf_opts.add_table_properties_collector_factory("tikv.range-properties-collector", f);
        cf_opts.set_memtable_prefix_bloom_size_ratio(0.1);
        cf_opts.set_titandb_options(&self.titan.build_opts());
        cf_opts
    }
}

cf_config!(RaftCfConfig);

impl Default for RaftCfConfig {
    fn default() -> RaftCfConfig {
        // Setting blob_run_mode=read_only effectively disable Titan.
        let titan = TitanCfConfig {
            blob_run_mode: BlobRunMode::ReadOnly,
            ..Default::default()
        };
        RaftCfConfig {
            block_size: ReadableSize::kb(16),
            block_cache_size: ReadableSize::mb(128),
            disable_block_cache: false,
            cache_index_and_filter_blocks: true,
            pin_l0_filter_and_index_blocks: true,
            use_bloom_filter: true,
            optimize_filters_for_hits: true,
            whole_key_filtering: true,
            bloom_filter_bits_per_key: 10,
            block_based_bloom_filter: false,
            read_amp_bytes_per_bit: 0,
            compression_per_level: [DBCompressionType::No; 7],
            write_buffer_size: ReadableSize::mb(128),
            max_write_buffer_number: 5,
            min_write_buffer_number_to_merge: 1,
            max_bytes_for_level_base: ReadableSize::mb(128),
            target_file_size_base: ReadableSize::mb(8),
            level0_file_num_compaction_trigger: 1,
            level0_slowdown_writes_trigger: 20,
            level0_stop_writes_trigger: 36,
            max_compaction_bytes: ReadableSize::gb(2),
            compaction_pri: CompactionPriority::ByCompensatedSize,
            dynamic_level_bytes: true,
            num_levels: 7,
            max_bytes_for_level_multiplier: 10,
            compaction_style: DBCompactionStyle::Level,
            disable_auto_compactions: false,
            disable_write_stall: false,
            soft_pending_compaction_bytes_limit: ReadableSize::gb(192),
            hard_pending_compaction_bytes_limit: ReadableSize::gb(256),
            force_consistency_checks: false,
            prop_size_index_distance: DEFAULT_PROP_SIZE_INDEX_DISTANCE,
            prop_keys_index_distance: DEFAULT_PROP_KEYS_INDEX_DISTANCE,
            enable_doubly_skiplist: true,
            enable_compaction_guard: false,
            compaction_guard_min_output_file_size: ReadableSize::mb(8),
            compaction_guard_max_output_file_size: ReadableSize::mb(128),
            titan,
            bottommost_level_compression: DBCompressionType::Disable,
            bottommost_zstd_compression_dict_size: 0,
            bottommost_zstd_compression_sample_size: 0,
        }
    }
}

impl RaftCfConfig {
    pub fn build_opt(&self, cache: &Option<Cache>) -> ColumnFamilyOptions {
        let no_region_info_accessor: Option<&RegionInfoAccessor> = None;
        let mut cf_opts = build_cf_opt!(self, CF_RAFT, cache, no_region_info_accessor);
        cf_opts
            .set_prefix_extractor("NoopSliceTransform", NoopSliceTransform)
            .unwrap();
        cf_opts.set_memtable_prefix_bloom_size_ratio(0.1);
        cf_opts.set_titandb_options(&self.titan.build_opts());
        cf_opts
    }
}

#[derive(Clone, Serialize, Deserialize, PartialEq, Debug)]
#[serde(default)]
#[serde(rename_all = "kebab-case")]
// Note that Titan is still an experimental feature. Once enabled, it can't fall back.
// Forced fallback may result in data loss.
pub struct TitanDBConfig {
    pub enabled: bool,
    pub dirname: String,
    pub disable_gc: bool,
    pub max_background_gc: i32,
    // The value of this field will be truncated to seconds.
    pub purge_obsolete_files_period: ReadableDuration,
}

impl Default for TitanDBConfig {
    fn default() -> Self {
        Self {
            enabled: false,
            dirname: "".to_owned(),
            disable_gc: false,
            max_background_gc: 4,
            purge_obsolete_files_period: ReadableDuration::secs(10),
        }
    }
}

impl TitanDBConfig {
    fn build_opts(&self) -> TitanDBOptions {
        let mut opts = TitanDBOptions::new();
        opts.set_dirname(&self.dirname);
        opts.set_disable_background_gc(self.disable_gc);
        opts.set_max_background_gc(self.max_background_gc);
        opts.set_purge_obsolete_files_period(self.purge_obsolete_files_period.as_secs() as usize);
        opts
    }

    fn validate(&self) -> Result<(), Box<dyn Error>> {
        Ok(())
    }
}

#[derive(Clone, Serialize, Deserialize, PartialEq, Debug, OnlineConfig)]
#[serde(default)]
#[serde(rename_all = "kebab-case")]
pub struct DbConfig {
    #[online_config(skip)]
    pub info_log_level: LogLevel,
    #[serde(with = "rocks_config::recovery_mode_serde")]
    #[online_config(skip)]
    pub wal_recovery_mode: DBRecoveryMode,
    #[online_config(skip)]
    pub wal_dir: String,
    #[online_config(skip)]
    pub wal_ttl_seconds: u64,
    #[online_config(skip)]
    pub wal_size_limit: ReadableSize,
    pub max_total_wal_size: ReadableSize,
    pub max_background_jobs: i32,
    pub max_background_flushes: i32,
    #[online_config(skip)]
    pub max_manifest_file_size: ReadableSize,
    #[online_config(skip)]
    pub create_if_missing: bool,
    pub max_open_files: i32,
    #[online_config(skip)]
    pub enable_statistics: bool,
    #[online_config(skip)]
    pub stats_dump_period: ReadableDuration,
    pub compaction_readahead_size: ReadableSize,
    #[online_config(skip)]
    pub info_log_max_size: ReadableSize,
    #[online_config(skip)]
    pub info_log_roll_time: ReadableDuration,
    #[online_config(skip)]
    pub info_log_keep_log_file_num: u64,
    #[online_config(skip)]
    pub info_log_dir: String,
    pub rate_bytes_per_sec: ReadableSize,
    #[online_config(skip)]
    pub rate_limiter_refill_period: ReadableDuration,
    #[serde(with = "rocks_config::rate_limiter_mode_serde")]
    #[online_config(skip)]
    pub rate_limiter_mode: DBRateLimiterMode,
    // deprecated. use rate_limiter_auto_tuned.
    #[online_config(skip)]
    #[doc(hidden)]
    #[serde(skip_serializing)]
    pub auto_tuned: Option<bool>,
    pub rate_limiter_auto_tuned: bool,
    pub bytes_per_sync: ReadableSize,
    pub wal_bytes_per_sync: ReadableSize,
    #[online_config(skip)]
    pub max_sub_compactions: u32,
    pub writable_file_max_buffer_size: ReadableSize,
    #[online_config(skip)]
    pub use_direct_io_for_flush_and_compaction: bool,
    #[online_config(skip)]
    pub enable_pipelined_write: bool,
    // deprecated. TiKV will use a new write mode when set `enable_pipelined_write` false and fall
    // back to write mode in 3.0 when set `enable_pipelined_write` true. The code of multi-batch-write
    // in RocksDB has been removed.
    #[online_config(skip)]
    pub enable_multi_batch_write: bool,
    #[online_config(skip)]
    pub enable_unordered_write: bool,
    #[online_config(submodule)]
    pub defaultcf: DefaultCfConfig,
    #[online_config(submodule)]
    pub writecf: WriteCfConfig,
    #[online_config(submodule)]
    pub lockcf: LockCfConfig,
    #[online_config(submodule)]
    pub raftcf: RaftCfConfig,
    #[online_config(skip)]
    pub titan: TitanDBConfig,
}

impl Default for DbConfig {
    fn default() -> DbConfig {
        let bg_job_limits = get_background_job_limits(&KVDB_DEFAULT_BACKGROUND_JOB_LIMITS);
        let titan_config = TitanDBConfig {
            max_background_gc: bg_job_limits.max_titan_background_gc as i32,
            ..Default::default()
        };
        DbConfig {
            wal_recovery_mode: DBRecoveryMode::PointInTime,
            wal_dir: "".to_owned(),
            wal_ttl_seconds: 0,
            wal_size_limit: ReadableSize::kb(0),
            max_total_wal_size: ReadableSize::gb(4),
            max_background_jobs: bg_job_limits.max_background_jobs as i32,
            max_background_flushes: bg_job_limits.max_background_flushes as i32,
            max_manifest_file_size: ReadableSize::mb(128),
            create_if_missing: true,
            max_open_files: 40960,
            enable_statistics: true,
            stats_dump_period: ReadableDuration::minutes(10),
            compaction_readahead_size: ReadableSize::kb(0),
            info_log_max_size: ReadableSize::gb(1),
            info_log_roll_time: ReadableDuration::secs(0),
            info_log_keep_log_file_num: 10,
            info_log_dir: "".to_owned(),
            info_log_level: LogLevel::Info,
            rate_bytes_per_sec: ReadableSize::gb(10),
            rate_limiter_refill_period: ReadableDuration::millis(100),
            rate_limiter_mode: DBRateLimiterMode::WriteOnly,
            auto_tuned: None, // deprecated
            rate_limiter_auto_tuned: true,
            bytes_per_sync: ReadableSize::mb(1),
            wal_bytes_per_sync: ReadableSize::kb(512),
            max_sub_compactions: bg_job_limits.max_sub_compactions as u32,
            writable_file_max_buffer_size: ReadableSize::mb(1),
            use_direct_io_for_flush_and_compaction: false,
            enable_pipelined_write: false,
            enable_multi_batch_write: true, // deprecated
            enable_unordered_write: false,
            defaultcf: DefaultCfConfig::default(),
            writecf: WriteCfConfig::default(),
            lockcf: LockCfConfig::default(),
            raftcf: RaftCfConfig::default(),
            titan: titan_config,
        }
    }
}

impl DbConfig {
    pub fn build_opt(&self) -> DBOptions {
        let mut opts = DBOptions::new();
        opts.set_wal_recovery_mode(self.wal_recovery_mode);
        if !self.wal_dir.is_empty() {
            opts.set_wal_dir(&self.wal_dir);
        }
        opts.set_wal_ttl_seconds(self.wal_ttl_seconds);
        opts.set_wal_size_limit_mb(self.wal_size_limit.as_mb());
        opts.set_max_total_wal_size(self.max_total_wal_size.0);
        opts.set_max_background_jobs(self.max_background_jobs);
        // RocksDB will cap flush and compaction threads to at least one
        opts.set_max_background_flushes(self.max_background_flushes);
        opts.set_max_background_compactions(self.max_background_jobs - self.max_background_flushes);
        opts.set_max_manifest_file_size(self.max_manifest_file_size.0);
        opts.create_if_missing(self.create_if_missing);
        opts.set_max_open_files(self.max_open_files);
        opts.enable_statistics(self.enable_statistics);
        opts.set_stats_dump_period_sec(self.stats_dump_period.as_secs() as usize);
        opts.set_compaction_readahead_size(self.compaction_readahead_size.0);
        opts.set_max_log_file_size(self.info_log_max_size.0);
        opts.set_log_file_time_to_roll(self.info_log_roll_time.as_secs());
        opts.set_keep_log_file_num(self.info_log_keep_log_file_num);
        if self.rate_bytes_per_sec.0 > 0 {
            if self.rate_limiter_auto_tuned {
                opts.set_writeampbasedratelimiter_with_auto_tuned(
                    self.rate_bytes_per_sec.0 as i64,
                    (self.rate_limiter_refill_period.as_millis() * 1000) as i64,
                    self.rate_limiter_mode,
                    self.rate_limiter_auto_tuned,
                );
            } else {
                opts.set_ratelimiter_with_auto_tuned(
                    self.rate_bytes_per_sec.0 as i64,
                    (self.rate_limiter_refill_period.as_millis() * 1000) as i64,
                    self.rate_limiter_mode,
                    self.rate_limiter_auto_tuned,
                );
            }
        }

        opts.set_bytes_per_sync(self.bytes_per_sync.0 as u64);
        opts.set_wal_bytes_per_sync(self.wal_bytes_per_sync.0 as u64);
        opts.set_max_subcompactions(self.max_sub_compactions);
        opts.set_writable_file_max_buffer_size(self.writable_file_max_buffer_size.0 as i32);
        opts.set_use_direct_io_for_flush_and_compaction(
            self.use_direct_io_for_flush_and_compaction,
        );
        opts.enable_pipelined_write(self.enable_pipelined_write);
        let enable_pipelined_commit = !self.enable_pipelined_write && !self.enable_unordered_write;
        opts.enable_pipelined_commit(enable_pipelined_commit);
        opts.enable_unordered_write(self.enable_unordered_write);
        opts.add_event_listener(RocksEventListener::new("kv"));
        opts.set_info_log(RocksdbLogger::default());
        opts.set_info_log_level(self.info_log_level.into());
        if self.titan.enabled {
            opts.set_titandb_options(&self.titan.build_opts());
        }
        opts
    }

    pub fn build_cf_opts(
        &self,
        cache: &Option<Cache>,
        region_info_accessor: Option<&RegionInfoAccessor>,
        api_version: ApiVersion,
    ) -> Vec<CFOptions<'_>> {
        vec![
            CFOptions::new(
                CF_DEFAULT,
                self.defaultcf
                    .build_opt(cache, region_info_accessor, api_version),
            ),
            CFOptions::new(CF_LOCK, self.lockcf.build_opt(cache)),
            CFOptions::new(
                CF_WRITE,
                self.writecf.build_opt(cache, region_info_accessor),
            ),
            // TODO: remove CF_RAFT.
            CFOptions::new(CF_RAFT, self.raftcf.build_opt(cache)),
        ]
    }

    fn validate(&mut self) -> Result<(), Box<dyn Error>> {
        self.defaultcf.validate()?;
        self.lockcf.validate()?;
        self.writecf.validate()?;
        self.raftcf.validate()?;
        self.titan.validate()?;
        if self.enable_unordered_write {
            if self.titan.enabled {
                return Err("RocksDB.unordered_write does not support Titan".into());
            }
            self.enable_pipelined_write = false;
        }

        // Since the following configuration supports online update, in order to
        // prevent mistakenly inputting too large values, the max limit is made
        // according to the cpu quota * 10. Notice 10 is only an estimate, not an
        // empirical value.
        let limit = SysQuota::cpu_cores_quota() as i32 * 10;
        if self.max_background_jobs <= 0 || self.max_background_jobs > limit {
            return Err(format!(
                "max_background_jobs should be greater than 0 and less than or equal to {:?}",
                limit,
            )
            .into());
        }
        if self.max_background_flushes <= 0 || self.max_background_flushes > limit {
            return Err(format!(
                "max_background_flushes should be greater than 0 and less than or equal to {:?}",
                limit,
            )
            .into());
        }
        Ok(())
    }

    fn write_into_metrics(&self) {
        write_into_metrics!(self.defaultcf, CF_DEFAULT, CONFIG_ROCKSDB_GAUGE);
        write_into_metrics!(self.lockcf, CF_LOCK, CONFIG_ROCKSDB_GAUGE);
        write_into_metrics!(self.writecf, CF_WRITE, CONFIG_ROCKSDB_GAUGE);
        write_into_metrics!(self.raftcf, CF_RAFT, CONFIG_ROCKSDB_GAUGE);
    }
}

cf_config!(RaftDefaultCfConfig);

impl Default for RaftDefaultCfConfig {
    fn default() -> RaftDefaultCfConfig {
        let total_mem = SysQuota::memory_limit_in_bytes();

        RaftDefaultCfConfig {
            block_size: ReadableSize::kb(64),
            block_cache_size: memory_limit_for_cf(true, CF_DEFAULT, total_mem),
            disable_block_cache: false,
            cache_index_and_filter_blocks: true,
            pin_l0_filter_and_index_blocks: true,
            use_bloom_filter: false,
            optimize_filters_for_hits: true,
            whole_key_filtering: true,
            bloom_filter_bits_per_key: 10,
            block_based_bloom_filter: false,
            read_amp_bytes_per_bit: 0,
            compression_per_level: [
                DBCompressionType::No,
                DBCompressionType::No,
                DBCompressionType::Lz4,
                DBCompressionType::Lz4,
                DBCompressionType::Lz4,
                DBCompressionType::Zstd,
                DBCompressionType::Zstd,
            ],
            write_buffer_size: ReadableSize::mb(128),
            max_write_buffer_number: 5,
            min_write_buffer_number_to_merge: 1,
            max_bytes_for_level_base: ReadableSize::mb(512),
            target_file_size_base: ReadableSize::mb(8),
            level0_file_num_compaction_trigger: 4,
            level0_slowdown_writes_trigger: 20,
            level0_stop_writes_trigger: 36,
            max_compaction_bytes: ReadableSize::gb(2),
            compaction_pri: CompactionPriority::ByCompensatedSize,
            dynamic_level_bytes: true,
            num_levels: 7,
            max_bytes_for_level_multiplier: 10,
            compaction_style: DBCompactionStyle::Level,
            disable_auto_compactions: false,
            disable_write_stall: false,
            soft_pending_compaction_bytes_limit: ReadableSize::gb(192),
            hard_pending_compaction_bytes_limit: ReadableSize::gb(256),
            force_consistency_checks: false,
            prop_size_index_distance: DEFAULT_PROP_SIZE_INDEX_DISTANCE,
            prop_keys_index_distance: DEFAULT_PROP_KEYS_INDEX_DISTANCE,
            enable_doubly_skiplist: true,
            enable_compaction_guard: false,
            compaction_guard_min_output_file_size: ReadableSize::mb(8),
            compaction_guard_max_output_file_size: ReadableSize::mb(128),
            titan: TitanCfConfig::default(),
            bottommost_level_compression: DBCompressionType::Disable,
            bottommost_zstd_compression_dict_size: 0,
            bottommost_zstd_compression_sample_size: 0,
        }
    }
}

impl RaftDefaultCfConfig {
    pub fn build_opt(&self, cache: &Option<Cache>) -> ColumnFamilyOptions {
        let no_region_info_accessor: Option<&RegionInfoAccessor> = None;
        let mut cf_opts = build_cf_opt!(self, CF_DEFAULT, cache, no_region_info_accessor);
        let f = FixedPrefixSliceTransform::new(region_raft_prefix_len());
        cf_opts
            .set_memtable_insert_hint_prefix_extractor("RaftPrefixSliceTransform", f)
            .unwrap();
        cf_opts.set_titandb_options(&self.titan.build_opts());
        cf_opts
    }
}

// RocksDB Env associate thread pools of multiple instances from the same process.
// When construct Options, options.env is set to same singleton Env::Default() object.
// So total max_background_jobs = max(rocksdb.max_background_jobs, raftdb.max_background_jobs)
// But each instance will limit their background jobs according to their own max_background_jobs
#[derive(Clone, Serialize, Deserialize, PartialEq, Debug, OnlineConfig)]
#[serde(default)]
#[serde(rename_all = "kebab-case")]
pub struct RaftDbConfig {
    #[serde(with = "rocks_config::recovery_mode_serde")]
    #[online_config(skip)]
    pub wal_recovery_mode: DBRecoveryMode,
    #[online_config(skip)]
    pub wal_dir: String,
    #[online_config(skip)]
    pub wal_ttl_seconds: u64,
    #[online_config(skip)]
    pub wal_size_limit: ReadableSize,
    pub max_total_wal_size: ReadableSize,
    pub max_background_jobs: i32,
    pub max_background_flushes: i32,
    #[online_config(skip)]
    pub max_manifest_file_size: ReadableSize,
    #[online_config(skip)]
    pub create_if_missing: bool,
    pub max_open_files: i32,
    #[online_config(skip)]
    pub enable_statistics: bool,
    #[online_config(skip)]
    pub stats_dump_period: ReadableDuration,
    pub compaction_readahead_size: ReadableSize,
    #[online_config(skip)]
    pub info_log_max_size: ReadableSize,
    #[online_config(skip)]
    pub info_log_roll_time: ReadableDuration,
    #[online_config(skip)]
    pub info_log_keep_log_file_num: u64,
    #[online_config(skip)]
    pub info_log_dir: String,
    #[online_config(skip)]
    pub info_log_level: LogLevel,
    #[online_config(skip)]
    pub max_sub_compactions: u32,
    pub writable_file_max_buffer_size: ReadableSize,
    #[online_config(skip)]
    pub use_direct_io_for_flush_and_compaction: bool,
    #[online_config(skip)]
    pub enable_pipelined_write: bool,
    #[online_config(skip)]
    pub enable_unordered_write: bool,
    #[online_config(skip)]
    pub allow_concurrent_memtable_write: bool,
    pub bytes_per_sync: ReadableSize,
    pub wal_bytes_per_sync: ReadableSize,
    #[online_config(submodule)]
    pub defaultcf: RaftDefaultCfConfig,
    #[online_config(skip)]
    pub titan: TitanDBConfig,
}

impl Default for RaftDbConfig {
    fn default() -> RaftDbConfig {
        let bg_job_limits = get_background_job_limits(&RAFTDB_DEFAULT_BACKGROUND_JOB_LIMITS);
        let titan_config = TitanDBConfig {
            max_background_gc: bg_job_limits.max_titan_background_gc as i32,
            ..Default::default()
        };
        RaftDbConfig {
            wal_recovery_mode: DBRecoveryMode::PointInTime,
            wal_dir: "".to_owned(),
            wal_ttl_seconds: 0,
            wal_size_limit: ReadableSize::kb(0),
            max_total_wal_size: ReadableSize::gb(4),
            max_background_jobs: bg_job_limits.max_background_jobs as i32,
            max_background_flushes: bg_job_limits.max_background_flushes as i32,
            max_manifest_file_size: ReadableSize::mb(20),
            create_if_missing: true,
            max_open_files: 40960,
            enable_statistics: true,
            stats_dump_period: ReadableDuration::minutes(10),
            compaction_readahead_size: ReadableSize::kb(0),
            info_log_max_size: ReadableSize::gb(1),
            info_log_roll_time: ReadableDuration::secs(0),
            info_log_keep_log_file_num: 10,
            info_log_dir: "".to_owned(),
            info_log_level: LogLevel::Info,
            max_sub_compactions: bg_job_limits.max_sub_compactions as u32,
            writable_file_max_buffer_size: ReadableSize::mb(1),
            use_direct_io_for_flush_and_compaction: false,
            enable_pipelined_write: true,
            enable_unordered_write: false,
            allow_concurrent_memtable_write: true,
            bytes_per_sync: ReadableSize::mb(1),
            wal_bytes_per_sync: ReadableSize::kb(512),
            defaultcf: RaftDefaultCfConfig::default(),
            titan: titan_config,
        }
    }
}

impl RaftDbConfig {
    pub fn build_opt(&self) -> DBOptions {
        let mut opts = DBOptions::new();
        opts.set_wal_recovery_mode(self.wal_recovery_mode);
        if !self.wal_dir.is_empty() {
            opts.set_wal_dir(&self.wal_dir);
        }
        opts.set_wal_ttl_seconds(self.wal_ttl_seconds);
        opts.set_wal_size_limit_mb(self.wal_size_limit.as_mb());
        opts.set_max_background_jobs(self.max_background_jobs);
        opts.set_max_background_flushes(self.max_background_flushes);
        opts.set_max_background_compactions(self.max_background_jobs - self.max_background_flushes);
        opts.set_max_total_wal_size(self.max_total_wal_size.0);
        opts.set_max_manifest_file_size(self.max_manifest_file_size.0);
        opts.create_if_missing(self.create_if_missing);
        opts.set_max_open_files(self.max_open_files);
        opts.enable_statistics(self.enable_statistics);
        opts.set_stats_dump_period_sec(self.stats_dump_period.as_secs() as usize);
        opts.set_compaction_readahead_size(self.compaction_readahead_size.0);
        opts.set_max_log_file_size(self.info_log_max_size.0);
        opts.set_log_file_time_to_roll(self.info_log_roll_time.as_secs());
        opts.set_keep_log_file_num(self.info_log_keep_log_file_num);
        opts.set_info_log(RaftDBLogger::default());
        opts.set_info_log_level(self.info_log_level.into());
        opts.set_max_subcompactions(self.max_sub_compactions);
        opts.set_writable_file_max_buffer_size(self.writable_file_max_buffer_size.0 as i32);
        opts.set_use_direct_io_for_flush_and_compaction(
            self.use_direct_io_for_flush_and_compaction,
        );
        opts.enable_pipelined_write(self.enable_pipelined_write);
        opts.enable_unordered_write(self.enable_unordered_write);
        opts.allow_concurrent_memtable_write(self.allow_concurrent_memtable_write);
        opts.add_event_listener(RocksEventListener::new("raft"));
        opts.set_bytes_per_sync(self.bytes_per_sync.0 as u64);
        opts.set_wal_bytes_per_sync(self.wal_bytes_per_sync.0 as u64);
        // TODO maybe create a new env for raft engine
        if self.titan.enabled {
            opts.set_titandb_options(&self.titan.build_opts());
        }

        opts
    }

    pub fn build_cf_opts(&self, cache: &Option<Cache>) -> Vec<CFOptions<'_>> {
        vec![CFOptions::new(CF_DEFAULT, self.defaultcf.build_opt(cache))]
    }

    fn validate(&mut self) -> Result<(), Box<dyn Error>> {
        self.defaultcf.validate()?;
        if self.enable_unordered_write {
            if self.titan.enabled {
                return Err("raftdb: unordered_write is not compatible with Titan".into());
            }
            if self.enable_pipelined_write {
                return Err(
                    "raftdb: pipelined_write is not compatible with unordered_write".into(),
                );
            }
        }
        Ok(())
    }
}

#[derive(Clone, Serialize, Deserialize, Debug, PartialEq)]
#[serde(default, rename_all = "kebab-case")]
pub struct RaftEngineConfig {
    pub enable: bool,
    #[serde(flatten)]
    config: RawRaftEngineConfig,
}

impl Default for RaftEngineConfig {
    fn default() -> Self {
        Self {
            enable: true,
            config: RawRaftEngineConfig::default(),
        }
    }
}

impl RaftEngineConfig {
    fn validate(&mut self) -> Result<(), Box<dyn Error>> {
        self.config.sanitize().map_err(Box::new)?;
        Ok(())
    }

    pub fn config(&self) -> RawRaftEngineConfig {
        self.config.clone()
    }

    pub fn mut_config(&mut self) -> &mut RawRaftEngineConfig {
        &mut self.config
    }
}

#[derive(Clone, Copy, Debug)]
pub enum DBType {
    Kv,
    Raft,
}

pub struct DBConfigManger {
    db: RocksEngine,
    db_type: DBType,
    shared_block_cache: bool,
}

impl DBConfigManger {
    pub fn new(db: RocksEngine, db_type: DBType, shared_block_cache: bool) -> Self {
        DBConfigManger {
            db,
            db_type,
            shared_block_cache,
        }
    }
}

impl DBConfigManger {
    fn set_db_config(&self, opts: &[(&str, &str)]) -> Result<(), Box<dyn Error>> {
        self.db.set_db_options(opts)?;
        Ok(())
    }

    fn set_cf_config(&self, cf: &str, opts: &[(&str, &str)]) -> Result<(), Box<dyn Error>> {
        self.validate_cf(cf)?;
        self.db.set_options_cf(cf, opts)?;
        // Write config to metric
        for (cfg_name, cfg_value) in opts {
            let cfg_value = match cfg_value {
                v if *v == "true" => Ok(1f64),
                v if *v == "false" => Ok(0f64),
                v => v.parse::<f64>(),
            };
            if let Ok(v) = cfg_value {
                CONFIG_ROCKSDB_GAUGE
                    .with_label_values(&[cf, cfg_name])
                    .set(v);
            }
        }
        Ok(())
    }

    fn set_block_cache_size(&self, cf: &str, size: ReadableSize) -> Result<(), Box<dyn Error>> {
        self.validate_cf(cf)?;
        if self.shared_block_cache {
            return Err("shared block cache is enabled, change cache size through \
                 block-cache.capacity in storage module instead"
                .into());
        }
        let opt = self.db.get_options_cf(cf)?;
        opt.set_block_cache_capacity(size.0)?;
        // Write config to metric
        CONFIG_ROCKSDB_GAUGE
            .with_label_values(&[cf, "block_cache_size"])
            .set(size.0 as f64);
        Ok(())
    }

    fn set_rate_bytes_per_sec(&self, rate_bytes_per_sec: i64) -> Result<(), Box<dyn Error>> {
        let mut opt = self.db.as_inner().get_db_options();
        opt.set_rate_bytes_per_sec(rate_bytes_per_sec)?;
        Ok(())
    }

    fn set_rate_limiter_auto_tuned(
        &self,
        rate_limiter_auto_tuned: bool,
    ) -> Result<(), Box<dyn Error>> {
        let mut opt = self.db.as_inner().get_db_options();
        opt.set_auto_tuned(rate_limiter_auto_tuned)?;
        // double check the new state
        let new_auto_tuned = opt.get_auto_tuned();
        if new_auto_tuned.is_none() || new_auto_tuned.unwrap() != rate_limiter_auto_tuned {
            return Err("fail to set rate_limiter_auto_tuned".into());
        }
        Ok(())
    }

    fn set_max_background_jobs(&self, max_background_jobs: i32) -> Result<(), Box<dyn Error>> {
        self.set_db_config(&[("max_background_jobs", &max_background_jobs.to_string())])?;
        Ok(())
    }

    fn set_max_background_flushes(
        &self,
        max_background_flushes: i32,
    ) -> Result<(), Box<dyn Error>> {
        self.set_db_config(&[(
            "max_background_flushes",
            &max_background_flushes.to_string(),
        )])?;
        Ok(())
    }

    fn validate_cf(&self, cf: &str) -> Result<(), Box<dyn Error>> {
        match (self.db_type, cf) {
            (DBType::Kv, CF_DEFAULT)
            | (DBType::Kv, CF_WRITE)
            | (DBType::Kv, CF_LOCK)
            | (DBType::Kv, CF_RAFT)
            | (DBType::Raft, CF_DEFAULT) => Ok(()),
            _ => Err(format!("invalid cf {:?} for db {:?}", cf, self.db_type).into()),
        }
    }
}

impl ConfigManager for DBConfigManger {
    fn dispatch(&mut self, change: ConfigChange) -> Result<(), Box<dyn Error>> {
        let change_str = format!("{:?}", change);
        let mut change: Vec<(String, ConfigValue)> = change.into_iter().collect();
        let cf_config = change.drain_filter(|(name, _)| name.ends_with("cf"));
        for (cf_name, cf_change) in cf_config {
            if let ConfigValue::Module(mut cf_change) = cf_change {
                // defaultcf -> default
                let cf_name = &cf_name[..(cf_name.len() - 2)];
                if let Some(v) = cf_change.remove("block_cache_size") {
                    // currently we can't modify block_cache_size via set_options_cf
                    self.set_block_cache_size(cf_name, v.into())?;
                }
                if let Some(ConfigValue::Module(titan_change)) = cf_change.remove("titan") {
                    for (name, value) in titan_change {
                        cf_change.insert(name, value);
                    }
                }
                if !cf_change.is_empty() {
                    let cf_change = config_value_to_string(cf_change.into_iter().collect());
                    let cf_change_slice = config_to_slice(&cf_change);
                    self.set_cf_config(cf_name, &cf_change_slice)?;
                }
            }
        }

        if let Some(rate_bytes_config) = change
            .drain_filter(|(name, _)| name == "rate_bytes_per_sec")
            .next()
        {
            let rate_bytes_per_sec: ReadableSize = rate_bytes_config.1.into();
            self.set_rate_bytes_per_sec(rate_bytes_per_sec.0 as i64)?;
        }

        if let Some(rate_bytes_config) = change
            .drain_filter(|(name, _)| name == "rate_limiter_auto_tuned")
            .next()
        {
            let rate_limiter_auto_tuned: bool = rate_bytes_config.1.into();
            self.set_rate_limiter_auto_tuned(rate_limiter_auto_tuned)?;
        }

        if let Some(background_jobs_config) = change
            .drain_filter(|(name, _)| name == "max_background_jobs")
            .next()
        {
            let max_background_jobs = background_jobs_config.1.into();
            self.set_max_background_jobs(max_background_jobs)?;
        }

        if let Some(background_flushes_config) = change
            .drain_filter(|(name, _)| name == "max_background_flushes")
            .next()
        {
            let max_background_flushes = background_flushes_config.1.into();
            self.set_max_background_flushes(max_background_flushes)?;
        }

        if !change.is_empty() {
            let change = config_value_to_string(change);
            let change_slice = config_to_slice(&change);
            self.set_db_config(&change_slice)?;
        }
        info!(
            "rocksdb config changed";
            "db" => ?self.db_type,
            "change" => change_str
        );
        Ok(())
    }
}

fn config_to_slice(config_change: &[(String, String)]) -> Vec<(&str, &str)> {
    config_change
        .iter()
        .map(|(name, value)| (name.as_str(), value.as_str()))
        .collect()
}

// Convert `ConfigValue` to formatted String that can pass to `DB::set_db_options`
fn config_value_to_string(config_change: Vec<(String, ConfigValue)>) -> Vec<(String, String)> {
    config_change
        .into_iter()
        .filter_map(|(name, value)| {
            let v = match value {
                d @ ConfigValue::Duration(_) => {
                    let d: ReadableDuration = d.into();
                    Some(d.as_secs().to_string())
                }
                s @ ConfigValue::Size(_) => {
                    let s: ReadableSize = s.into();
                    Some(s.0.to_string())
                }
                ConfigValue::Module(_) => unreachable!(),
                v => Some(format!("{}", v)),
            };
            v.map(|v| (name, v))
        })
        .collect()
}

#[derive(Clone, Serialize, Deserialize, PartialEq, Debug)]
#[serde(default)]
#[serde(rename_all = "kebab-case")]
pub struct MetricConfig {
    pub job: String,

    // Push is deprecated.
    #[doc(hidden)]
    #[serde(skip_serializing)]
    pub interval: ReadableDuration,

    #[doc(hidden)]
    #[serde(skip_serializing)]
    pub address: String,
}

impl Default for MetricConfig {
    fn default() -> MetricConfig {
        MetricConfig {
            interval: ReadableDuration::secs(15),
            address: "".to_owned(),
            job: "tikv".to_owned(),
        }
    }
}

pub mod log_level_serde {
    use serde::{
        de::{Error, Unexpected},
        Deserialize, Deserializer, Serialize, Serializer,
    };
    use slog::Level;
    use tikv_util::logger::{get_level_by_string, get_string_by_level};

    pub fn deserialize<'de, D>(deserializer: D) -> Result<Level, D::Error>
    where
        D: Deserializer<'de>,
    {
        let string = String::deserialize(deserializer)?;
        get_level_by_string(&string)
            .ok_or_else(|| D::Error::invalid_value(Unexpected::Str(&string), &"a valid log level"))
    }

    #[allow(clippy::trivially_copy_pass_by_ref)]
    pub fn serialize<S>(value: &Level, serializer: S) -> Result<S::Ok, S::Error>
    where
        S: Serializer,
    {
        get_string_by_level(*value).serialize(serializer)
    }
}

#[derive(Clone, Copy, Serialize, Deserialize, PartialEq, Debug, OnlineConfig)]
#[serde(default)]
#[serde(rename_all = "kebab-case")]
pub struct UnifiedReadPoolConfig {
    #[online_config(skip)]
    pub min_thread_count: usize,
    pub max_thread_count: usize,
    #[online_config(skip)]
    pub stack_size: ReadableSize,
    #[online_config(skip)]
    pub max_tasks_per_worker: usize,
    // FIXME: Add more configs when they are effective in yatp
}

impl UnifiedReadPoolConfig {
    fn validate(&self) -> Result<(), Box<dyn Error>> {
        if self.min_thread_count == 0 {
            return Err("readpool.unified.min-thread-count should be > 0"
                .to_string()
                .into());
        }
        if self.max_thread_count < self.min_thread_count {
            return Err(
                "readpool.unified.max-thread-count should be >= readpool.unified.min-thread-count"
                    .to_string()
                    .into(),
            );
        }
        let limit = cmp::max(
            UNIFIED_READPOOL_MIN_CONCURRENCY,
            SysQuota::cpu_cores_quota() as usize,
        );
        if self.max_thread_count > limit {
            return Err(format!(
                "readpool.unified.max-thread-count should be smaller than {}",
                limit
            )
            .into());
        }
        if self.stack_size.0 < ReadableSize::mb(2).0 {
            return Err("readpool.unified.stack-size should be >= 2mb"
                .to_string()
                .into());
        }
        if self.max_tasks_per_worker <= 1 {
            return Err("readpool.unified.max-tasks-per-worker should be > 1"
                .to_string()
                .into());
        }
        Ok(())
    }
}

pub const UNIFIED_READPOOL_MIN_CONCURRENCY: usize = 4;

// FIXME: Use macros to generate it if yatp is used elsewhere besides readpool.
impl Default for UnifiedReadPoolConfig {
    fn default() -> UnifiedReadPoolConfig {
        let cpu_num = SysQuota::cpu_cores_quota();
        let mut concurrency = (cpu_num * 0.8) as usize;
        concurrency = cmp::max(UNIFIED_READPOOL_MIN_CONCURRENCY, concurrency);
        Self {
            min_thread_count: 1,
            max_thread_count: concurrency,
            stack_size: ReadableSize::mb(DEFAULT_READPOOL_STACK_SIZE_MB),
            max_tasks_per_worker: DEFAULT_READPOOL_MAX_TASKS_PER_WORKER,
        }
    }
}

#[cfg(test)]
mod unified_read_pool_tests {
    use super::*;

    #[test]
    fn test_validate() {
        let cfg = UnifiedReadPoolConfig {
            min_thread_count: 1,
            max_thread_count: 2,
            stack_size: ReadableSize::mb(2),
            max_tasks_per_worker: 2000,
        };
        assert!(cfg.validate().is_ok());
        let cfg = UnifiedReadPoolConfig {
            min_thread_count: 1,
            max_thread_count: cmp::max(
                UNIFIED_READPOOL_MIN_CONCURRENCY,
                SysQuota::cpu_cores_quota() as usize,
            ),
            ..cfg
        };
        assert!(cfg.validate().is_ok());

        let invalid_cfg = UnifiedReadPoolConfig {
            min_thread_count: 0,
            ..cfg
        };
        assert!(invalid_cfg.validate().is_err());

        let invalid_cfg = UnifiedReadPoolConfig {
            min_thread_count: 2,
            max_thread_count: 1,
            ..cfg
        };
        assert!(invalid_cfg.validate().is_err());

        let invalid_cfg = UnifiedReadPoolConfig {
            stack_size: ReadableSize::mb(1),
            ..cfg
        };
        assert!(invalid_cfg.validate().is_err());

        let invalid_cfg = UnifiedReadPoolConfig {
            max_tasks_per_worker: 1,
            ..cfg
        };
        assert!(invalid_cfg.validate().is_err());
        let invalid_cfg = UnifiedReadPoolConfig {
            min_thread_count: 1,
            max_thread_count: cmp::max(
                UNIFIED_READPOOL_MIN_CONCURRENCY,
                SysQuota::cpu_cores_quota() as usize,
            ) + 1,
            ..cfg
        };
        assert!(invalid_cfg.validate().is_err());
    }
}

macro_rules! readpool_config {
    ($struct_name:ident, $test_mod_name:ident, $display_name:expr) => {
        #[derive(Clone, Copy, Serialize, Deserialize, PartialEq, Debug)]
        #[serde(default)]
        #[serde(rename_all = "kebab-case")]
        pub struct $struct_name {
            pub use_unified_pool: Option<bool>,
            pub high_concurrency: usize,
            pub normal_concurrency: usize,
            pub low_concurrency: usize,
            pub max_tasks_per_worker_high: usize,
            pub max_tasks_per_worker_normal: usize,
            pub max_tasks_per_worker_low: usize,
            pub stack_size: ReadableSize,
        }

        impl $struct_name {
            /// Builds configurations for low, normal and high priority pools.
            pub fn to_yatp_pool_configs(self) -> Vec<yatp_pool::Config> {
                vec![
                    yatp_pool::Config {
                        workers: self.low_concurrency,
                        max_tasks_per_worker: self.max_tasks_per_worker_low,
                        stack_size: self.stack_size.0 as usize,
                    },
                    yatp_pool::Config {
                        workers: self.normal_concurrency,
                        max_tasks_per_worker: self.max_tasks_per_worker_normal,
                        stack_size: self.stack_size.0 as usize,
                    },
                    yatp_pool::Config {
                        workers: self.high_concurrency,
                        max_tasks_per_worker: self.max_tasks_per_worker_high,
                        stack_size: self.stack_size.0 as usize,
                    },
                ]
            }

            pub fn default_for_test() -> Self {
                Self {
                    use_unified_pool: None,
                    high_concurrency: 2,
                    normal_concurrency: 2,
                    low_concurrency: 2,
                    max_tasks_per_worker_high: 2000,
                    max_tasks_per_worker_normal: 2000,
                    max_tasks_per_worker_low: 2000,
                    stack_size: ReadableSize::mb(1),
                }
            }

            pub fn use_unified_pool(&self) -> bool {
                // The unified pool is used by default unless the corresponding module has
                // customized configurations.
                self.use_unified_pool
                    .unwrap_or_else(|| *self == Default::default())
            }

            pub fn adjust_use_unified_pool(&mut self) {
                if self.use_unified_pool.is_none() {
                    // The unified pool is used by default unless the corresponding module has customized configurations.
                    if *self == Default::default() {
                        info!("readpool.{}.use-unified-pool is not set, set to true by default", $display_name);
                        self.use_unified_pool = Some(true);
                    } else {
                        info!("readpool.{}.use-unified-pool is not set, set to false because there are other customized configurations", $display_name);
                        self.use_unified_pool = Some(false);
                    }
                }
            }

            pub fn validate(&self) -> Result<(), Box<dyn Error>> {
                if self.use_unified_pool() {
                    return Ok(());
                }
                if self.high_concurrency == 0 {
                    return Err(format!(
                        "readpool.{}.high-concurrency should be > 0",
                        $display_name
                    )
                    .into());
                }
                if self.normal_concurrency == 0 {
                    return Err(format!(
                        "readpool.{}.normal-concurrency should be > 0",
                        $display_name
                    )
                    .into());
                }
                if self.low_concurrency == 0 {
                    return Err(format!(
                        "readpool.{}.low-concurrency should be > 0",
                        $display_name
                    )
                    .into());
                }
                if self.stack_size.0 < ReadableSize::mb(MIN_READPOOL_STACK_SIZE_MB).0 {
                    return Err(format!(
                        "readpool.{}.stack-size should be >= {}mb",
                        $display_name, MIN_READPOOL_STACK_SIZE_MB
                    )
                    .into());
                }
                if self.max_tasks_per_worker_high <= 1 {
                    return Err(format!(
                        "readpool.{}.max-tasks-per-worker-high should be > 1",
                        $display_name
                    )
                    .into());
                }
                if self.max_tasks_per_worker_normal <= 1 {
                    return Err(format!(
                        "readpool.{}.max-tasks-per-worker-normal should be > 1",
                        $display_name
                    )
                    .into());
                }
                if self.max_tasks_per_worker_low <= 1 {
                    return Err(format!(
                        "readpool.{}.max-tasks-per-worker-low should be > 1",
                        $display_name
                    )
                    .into());
                }

                Ok(())
            }
        }

        #[cfg(test)]
        mod $test_mod_name {
            use super::*;

            #[test]
            fn test_validate() {
                let cfg = $struct_name::default();
                assert!(cfg.validate().is_ok());

                let mut invalid_cfg = cfg.clone();
                invalid_cfg.high_concurrency = 0;
                assert!(invalid_cfg.validate().is_err());

                let mut invalid_cfg = cfg.clone();
                invalid_cfg.normal_concurrency = 0;
                assert!(invalid_cfg.validate().is_err());

                let mut invalid_cfg = cfg.clone();
                invalid_cfg.low_concurrency = 0;
                assert!(invalid_cfg.validate().is_err());

                let mut invalid_cfg = cfg.clone();
                invalid_cfg.stack_size = ReadableSize::mb(1);
                assert!(invalid_cfg.validate().is_err());

                let mut invalid_cfg = cfg.clone();
                invalid_cfg.max_tasks_per_worker_high = 0;
                assert!(invalid_cfg.validate().is_err());
                invalid_cfg.max_tasks_per_worker_high = 1;
                assert!(invalid_cfg.validate().is_err());
                invalid_cfg.max_tasks_per_worker_high = 100;
                assert!(cfg.validate().is_ok());

                let mut invalid_cfg = cfg.clone();
                invalid_cfg.max_tasks_per_worker_normal = 0;
                assert!(invalid_cfg.validate().is_err());
                invalid_cfg.max_tasks_per_worker_normal = 1;
                assert!(invalid_cfg.validate().is_err());
                invalid_cfg.max_tasks_per_worker_normal = 100;
                assert!(cfg.validate().is_ok());

                let mut invalid_cfg = cfg.clone();
                invalid_cfg.max_tasks_per_worker_low = 0;
                assert!(invalid_cfg.validate().is_err());
                invalid_cfg.max_tasks_per_worker_low = 1;
                assert!(invalid_cfg.validate().is_err());
                invalid_cfg.max_tasks_per_worker_low = 100;
                assert!(cfg.validate().is_ok());

                let mut invalid_but_unified = cfg.clone();
                invalid_but_unified.use_unified_pool = Some(true);
                invalid_but_unified.low_concurrency = 0;
                assert!(invalid_but_unified.validate().is_ok());
            }
        }
    };
}

const DEFAULT_STORAGE_READPOOL_MIN_CONCURRENCY: usize = 4;
const DEFAULT_STORAGE_READPOOL_MAX_CONCURRENCY: usize = 8;

// Assume a request can be finished in 1ms, a request at position x will wait about
// 0.001 * x secs to be actual started. A server-is-busy error will trigger 2 seconds
// backoff. So when it needs to wait for more than 2 seconds, return error won't causse
// larger latency.
const DEFAULT_READPOOL_MAX_TASKS_PER_WORKER: usize = 2 * 1000;

const MIN_READPOOL_STACK_SIZE_MB: u64 = 2;
const DEFAULT_READPOOL_STACK_SIZE_MB: u64 = 10;

readpool_config!(StorageReadPoolConfig, storage_read_pool_test, "storage");

impl Default for StorageReadPoolConfig {
    fn default() -> Self {
        let cpu_num = SysQuota::cpu_cores_quota();
        let mut concurrency = (cpu_num * 0.5) as usize;
        concurrency = cmp::max(DEFAULT_STORAGE_READPOOL_MIN_CONCURRENCY, concurrency);
        concurrency = cmp::min(DEFAULT_STORAGE_READPOOL_MAX_CONCURRENCY, concurrency);
        Self {
            use_unified_pool: None,
            high_concurrency: concurrency,
            normal_concurrency: concurrency,
            low_concurrency: concurrency,
            max_tasks_per_worker_high: DEFAULT_READPOOL_MAX_TASKS_PER_WORKER,
            max_tasks_per_worker_normal: DEFAULT_READPOOL_MAX_TASKS_PER_WORKER,
            max_tasks_per_worker_low: DEFAULT_READPOOL_MAX_TASKS_PER_WORKER,
            stack_size: ReadableSize::mb(DEFAULT_READPOOL_STACK_SIZE_MB),
        }
    }
}

const DEFAULT_COPROCESSOR_READPOOL_MIN_CONCURRENCY: usize = 2;

readpool_config!(
    CoprReadPoolConfig,
    coprocessor_read_pool_test,
    "coprocessor"
);

impl Default for CoprReadPoolConfig {
    fn default() -> Self {
        let cpu_num = SysQuota::cpu_cores_quota();
        let mut concurrency = (cpu_num * 0.8) as usize;
        concurrency = cmp::max(DEFAULT_COPROCESSOR_READPOOL_MIN_CONCURRENCY, concurrency);
        Self {
            use_unified_pool: None,
            high_concurrency: concurrency,
            normal_concurrency: concurrency,
            low_concurrency: concurrency,
            max_tasks_per_worker_high: DEFAULT_READPOOL_MAX_TASKS_PER_WORKER,
            max_tasks_per_worker_normal: DEFAULT_READPOOL_MAX_TASKS_PER_WORKER,
            max_tasks_per_worker_low: DEFAULT_READPOOL_MAX_TASKS_PER_WORKER,
            stack_size: ReadableSize::mb(DEFAULT_READPOOL_STACK_SIZE_MB),
        }
    }
}

#[derive(Clone, Serialize, Deserialize, Default, PartialEq, Debug, OnlineConfig)]
#[serde(default)]
#[serde(rename_all = "kebab-case")]
pub struct ReadPoolConfig {
    #[online_config(submodule)]
    pub unified: UnifiedReadPoolConfig,
    #[online_config(skip)]
    pub storage: StorageReadPoolConfig,
    #[online_config(skip)]
    pub coprocessor: CoprReadPoolConfig,
}

impl ReadPoolConfig {
    pub fn is_unified_pool_enabled(&self) -> bool {
        self.storage.use_unified_pool() || self.coprocessor.use_unified_pool()
    }

    pub fn adjust_use_unified_pool(&mut self) {
        self.storage.adjust_use_unified_pool();
        self.coprocessor.adjust_use_unified_pool();
    }

    pub fn validate(&self) -> Result<(), Box<dyn Error>> {
        if self.is_unified_pool_enabled() {
            self.unified.validate()?;
        }
        self.storage.validate()?;
        self.coprocessor.validate()?;
        Ok(())
    }
}

#[cfg(test)]
mod readpool_tests {
    use super::*;

    #[test]
    fn test_unified_disabled() {
        // Allow invalid yatp config when yatp is not used.
        let unified = UnifiedReadPoolConfig {
            min_thread_count: 0,
            max_thread_count: 0,
            stack_size: ReadableSize::mb(0),
            max_tasks_per_worker: 0,
        };
        assert!(unified.validate().is_err());
        let storage = StorageReadPoolConfig {
            use_unified_pool: Some(false),
            ..Default::default()
        };
        assert!(storage.validate().is_ok());
        let coprocessor = CoprReadPoolConfig {
            use_unified_pool: Some(false),
            ..Default::default()
        };
        assert!(coprocessor.validate().is_ok());
        let cfg = ReadPoolConfig {
            unified,
            storage,
            coprocessor,
        };
        assert!(!cfg.is_unified_pool_enabled());
        assert!(cfg.validate().is_ok());

        // Storage and coprocessor config must be valid when yatp is not used.
        let unified = UnifiedReadPoolConfig::default();
        assert!(unified.validate().is_ok());
        let storage = StorageReadPoolConfig {
            use_unified_pool: Some(false),
            high_concurrency: 0,
            ..Default::default()
        };
        assert!(storage.validate().is_err());
        let coprocessor = CoprReadPoolConfig {
            use_unified_pool: Some(false),
            ..Default::default()
        };
        let invalid_cfg = ReadPoolConfig {
            unified,
            storage,
            coprocessor,
        };
        assert!(!invalid_cfg.is_unified_pool_enabled());
        assert!(invalid_cfg.validate().is_err());
    }

    #[test]
    fn test_unified_enabled() {
        // Yatp config must be valid when yatp is used.
        let unified = UnifiedReadPoolConfig {
            min_thread_count: 0,
            max_thread_count: 0,
            ..Default::default()
        };
        assert!(unified.validate().is_err());
        let storage = StorageReadPoolConfig {
            use_unified_pool: Some(true),
            ..Default::default()
        };
        assert!(storage.validate().is_ok());
        let coprocessor = CoprReadPoolConfig::default();
        assert!(coprocessor.validate().is_ok());
        let mut cfg = ReadPoolConfig {
            unified,
            storage,
            coprocessor,
        };
        cfg.adjust_use_unified_pool();
        assert!(cfg.is_unified_pool_enabled());
        assert!(cfg.validate().is_err());
    }

    #[test]
    fn test_is_unified() {
        let storage = StorageReadPoolConfig {
            use_unified_pool: Some(false),
            ..Default::default()
        };
        assert!(!storage.use_unified_pool());
        let coprocessor = CoprReadPoolConfig::default();
        assert!(coprocessor.use_unified_pool());

        let mut cfg = ReadPoolConfig {
            storage,
            coprocessor,
            ..Default::default()
        };
        assert!(cfg.is_unified_pool_enabled());

        cfg.storage.use_unified_pool = Some(false);
        cfg.coprocessor.use_unified_pool = Some(false);
        assert!(!cfg.is_unified_pool_enabled());
    }

    #[test]
    fn test_partially_unified() {
        let storage = StorageReadPoolConfig {
            use_unified_pool: Some(false),
            low_concurrency: 0,
            ..Default::default()
        };
        assert!(!storage.use_unified_pool());
        let coprocessor = CoprReadPoolConfig {
            use_unified_pool: Some(true),
            ..Default::default()
        };
        assert!(coprocessor.use_unified_pool());
        let mut cfg = ReadPoolConfig {
            storage,
            coprocessor,
            ..Default::default()
        };
        assert!(cfg.is_unified_pool_enabled());
        assert!(cfg.validate().is_err());
        cfg.storage.low_concurrency = 1;
        assert!(cfg.validate().is_ok());

        let storage = StorageReadPoolConfig {
            use_unified_pool: Some(true),
            ..Default::default()
        };
        assert!(storage.use_unified_pool());
        let coprocessor = CoprReadPoolConfig {
            use_unified_pool: Some(false),
            low_concurrency: 0,
            ..Default::default()
        };
        assert!(!coprocessor.use_unified_pool());
        let mut cfg = ReadPoolConfig {
            storage,
            coprocessor,
            ..Default::default()
        };
        assert!(cfg.is_unified_pool_enabled());
        assert!(cfg.validate().is_err());
        cfg.coprocessor.low_concurrency = 1;
        assert!(cfg.validate().is_ok());
    }
}

#[derive(Clone, Default, Serialize, Deserialize, PartialEq, Debug, OnlineConfig)]
#[serde(default)]
#[serde(rename_all = "kebab-case")]
pub struct HadoopConfig {
    pub home: String,
    pub linux_user: String,
}

#[derive(Clone, Serialize, Deserialize, PartialEq, Debug, OnlineConfig)]
#[serde(default)]
#[serde(rename_all = "kebab-case")]
pub struct BackupConfig {
    pub num_threads: usize,
    pub batch_size: usize,
    pub sst_max_size: ReadableSize,
    pub enable_auto_tune: bool,
    pub auto_tune_remain_threads: usize,
    pub auto_tune_refresh_interval: ReadableDuration,
    pub io_thread_size: usize,
    // Do not expose this config to user.
    // It used to debug s3 503 error.
    pub s3_multi_part_size: ReadableSize,
    #[online_config(submodule)]
    pub hadoop: HadoopConfig,
}

impl BackupConfig {
    pub fn validate(&self) -> Result<(), Box<dyn Error>> {
        let limit = SysQuota::cpu_cores_quota() as usize;
        if self.num_threads == 0 || self.num_threads > limit {
            return Err(format!("backup.num_threads cannot be 0 or larger than {}", limit).into());
        }
        if self.batch_size == 0 {
            return Err("backup.batch_size cannot be 0".into());
        }
        if self.s3_multi_part_size.0 > ReadableSize::gb(5).0 {
            return Err("backup.s3_multi_part_size cannot larger than 5GB".into());
        }

        Ok(())
    }
}

impl Default for BackupConfig {
    fn default() -> Self {
        let default_coprocessor = CopConfig::default();
        let cpu_num = SysQuota::cpu_cores_quota();
        Self {
            // use at most 50% of vCPU by default
            num_threads: (cpu_num * 0.5).clamp(1.0, 8.0) as usize,
            batch_size: 8,
            sst_max_size: default_coprocessor.region_max_size,
            enable_auto_tune: true,
            auto_tune_remain_threads: (cpu_num * 0.2).round() as usize,
            auto_tune_refresh_interval: ReadableDuration::secs(60),
            io_thread_size: 2,
            // 5MB is the minimum part size that S3 allowed.
            s3_multi_part_size: ReadableSize::mb(5),
            hadoop: Default::default(),
        }
    }
}

#[derive(Clone, Serialize, Deserialize, PartialEq, Debug, OnlineConfig)]
#[serde(default)]
#[serde(rename_all = "kebab-case")]
pub struct CdcConfig {
    pub min_ts_interval: ReadableDuration,
    pub hibernate_regions_compatible: bool,
    // TODO(hi-rustin): Consider resizing the thread pool based on `incremental_scan_threads`.
    #[online_config(skip)]
    pub incremental_scan_threads: usize,
    pub incremental_scan_concurrency: usize,
    pub incremental_scan_speed_limit: ReadableSize,
    /// `TsFilter` can increase speed and decrease resource usage when incremental content is much
    /// less than total content. However in other cases, `TsFilter` can make performance worse
    /// because it needs to re-fetch old row values if they are required.
    ///
    /// `TsFilter` will be enabled if `incremental/total <= incremental_scan_ts_filter_ratio`.
    /// Set `incremental_scan_ts_filter_ratio` to 0 will disable it.
    pub incremental_scan_ts_filter_ratio: f64,
    pub sink_memory_quota: ReadableSize,
    pub old_value_cache_memory_quota: ReadableSize,
    // Deprecated! preserved for compatibility check.
    #[online_config(skip)]
    #[doc(hidden)]
    #[serde(skip_serializing)]
    pub old_value_cache_size: usize,
}

impl Default for CdcConfig {
    fn default() -> Self {
        Self {
            min_ts_interval: ReadableDuration::secs(1),
            hibernate_regions_compatible: true,
            // 4 threads for incremental scan.
            incremental_scan_threads: 4,
            // At most 6 concurrent running tasks.
            incremental_scan_concurrency: 6,
            // TiCDC requires a SSD, the typical write speed of SSD
            // is more than 500MB/s, so 128MB/s is enough.
            incremental_scan_speed_limit: ReadableSize::mb(128),
            incremental_scan_ts_filter_ratio: 0.2,
            // 512MB memory for CDC sink.
            sink_memory_quota: ReadableSize::mb(512),
            // 512MB memory for old value cache.
            old_value_cache_memory_quota: ReadableSize::mb(512),
            // Deprecated! preserved for compatibility check.
            old_value_cache_size: 0,
        }
    }
}

impl CdcConfig {
    pub fn validate(&mut self) -> Result<(), Box<dyn Error>> {
        if self.min_ts_interval.is_zero() {
            return Err("cdc.min-ts-interval can't be 0".into());
        }
        if self.incremental_scan_threads == 0 {
            return Err("cdc.incremental-scan-threads can't be 0".into());
        }
        if self.incremental_scan_concurrency < self.incremental_scan_threads {
            return Err(
                "cdc.incremental-scan-concurrency must be larger than cdc.incremental-scan-threads"
                    .into(),
            );
        }
        if self.incremental_scan_ts_filter_ratio < 0.0
            || self.incremental_scan_ts_filter_ratio > 1.0
        {
            return Err(
                "cdc.incremental-scan-ts-filter-ratio should be larger than 0 and less than 1"
                    .into(),
            );
        }
        Ok(())
    }
}

#[derive(Clone, Serialize, Deserialize, PartialEq, Debug, OnlineConfig)]
#[serde(default)]
#[serde(rename_all = "kebab-case")]
pub struct ResolvedTsConfig {
    #[online_config(skip)]
    pub enable: bool,
    pub advance_ts_interval: ReadableDuration,
    #[online_config(skip)]
    pub scan_lock_pool_size: usize,
}

impl ResolvedTsConfig {
    fn validate(&self) -> Result<(), Box<dyn Error>> {
        if self.advance_ts_interval.is_zero() {
            return Err("resolved-ts.advance-ts-interval can't be zero".into());
        }
        if self.scan_lock_pool_size == 0 {
            return Err("resolved-ts.scan-lock-pool-size can't be zero".into());
        }
        Ok(())
    }
}

impl Default for ResolvedTsConfig {
    fn default() -> Self {
        Self {
            enable: true,
            advance_ts_interval: ReadableDuration::secs(1),
            scan_lock_pool_size: 2,
        }
    }
}

#[derive(Clone, Serialize, Deserialize, PartialEq, Debug)]
#[serde(default)]
#[serde(rename_all = "kebab-case")]
pub struct File {
    pub filename: String,
    // The unit is MB
    pub max_size: u64,
    // The unit is Day
    pub max_days: u64,
    pub max_backups: usize,
}

impl Default for File {
    fn default() -> Self {
        Self {
            filename: "".to_owned(),
            max_size: 300,
            max_days: 0,
            max_backups: 0,
        }
    }
}

#[derive(Clone, Serialize, Deserialize, PartialEq, Debug)]
#[serde(default)]
#[serde(rename_all = "kebab-case")]
pub struct LogConfig {
    #[serde(with = "log_level_serde")]
    pub level: slog::Level,
    pub format: LogFormat,
    pub enable_timestamp: bool,
    pub file: File,
}

impl Default for LogConfig {
    fn default() -> Self {
        Self {
            level: slog::Level::Info,
            format: LogFormat::Text,
            enable_timestamp: true,
            file: File::default(),
        }
    }
}

impl LogConfig {
    fn validate(&self) -> Result<(), Box<dyn Error>> {
        if self.file.max_size > 4096 {
            return Err("Max log file size upper limit to 4096MB".to_string().into());
        }
        Ok(())
    }
}

#[derive(Clone, Serialize, Deserialize, PartialEq, Debug, OnlineConfig)]
#[serde(default)]
#[serde(rename_all = "kebab-case")]
pub struct QuotaConfig {
    pub foreground_cpu_time: usize,
    pub foreground_write_bandwidth: ReadableSize,
    pub foreground_read_bandwidth: ReadableSize,
    pub max_delay_duration: ReadableDuration,
}

impl Default for QuotaConfig {
    fn default() -> Self {
        Self {
            foreground_cpu_time: 0,
            foreground_write_bandwidth: ReadableSize(0),
            foreground_read_bandwidth: ReadableSize(0),
            max_delay_duration: ReadableDuration::millis(500),
        }
    }
}

impl QuotaConfig {
    pub fn validate(&self) -> Result<(), Box<dyn Error>> {
        const MAX_DELAY_DURATION: ReadableDuration = ReadableDuration::micros(u64::MAX / 1000);

        if self.max_delay_duration > MAX_DELAY_DURATION {
            return Err(format!("quota.max-delay-duration must <= {}", MAX_DELAY_DURATION).into());
        }

        Ok(())
    }
}

#[derive(Clone, Serialize, Deserialize, PartialEq, Debug, OnlineConfig)]
#[serde(default)]
#[serde(rename_all = "kebab-case")]
pub struct TiKvConfig {
    #[doc(hidden)]
    #[serde(skip_serializing)]
    #[online_config(hidden)]
    pub cfg_path: String,

    // Deprecated! These configuration has been moved to LogConfig.
    // They are preserved for compatibility check.
    #[doc(hidden)]
    #[online_config(skip)]
    #[serde(with = "log_level_serde")]
    pub log_level: slog::Level,
    #[doc(hidden)]
    #[online_config(skip)]
    pub log_file: String,
    #[doc(hidden)]
    #[online_config(skip)]
    pub log_format: LogFormat,
    #[online_config(skip)]
    pub log_rotation_timespan: ReadableDuration,
    #[doc(hidden)]
    #[online_config(skip)]
    pub log_rotation_size: ReadableSize,

    #[online_config(skip)]
    pub slow_log_file: String,

    #[online_config(skip)]
    pub slow_log_threshold: ReadableDuration,

    #[online_config(hidden)]
    pub panic_when_unexpected_key_or_data: bool,

    #[doc(hidden)]
    #[serde(skip_serializing)]
    #[online_config(skip)]
    pub enable_io_snoop: bool,

    #[online_config(skip)]
    pub abort_on_panic: bool,

    #[doc(hidden)]
    #[online_config(skip)]
    pub memory_usage_limit: Option<ReadableSize>,

    #[doc(hidden)]
    #[online_config(skip)]
    pub memory_usage_high_water: f64,

    #[online_config(skip)]
    pub log: LogConfig,

    #[online_config(submodule)]
    pub quota: QuotaConfig,

    #[online_config(submodule)]
    pub readpool: ReadPoolConfig,

    #[online_config(submodule)]
    pub server: ServerConfig,

    #[online_config(submodule)]
    pub storage: StorageConfig,

    #[online_config(skip)]
    pub pd: PdConfig,

    #[online_config(hidden)]
    pub metric: MetricConfig,

    #[online_config(submodule)]
    #[serde(rename = "raftstore")]
    pub raft_store: RaftstoreConfig,

    #[online_config(submodule)]
    pub coprocessor: CopConfig,

    #[online_config(skip)]
    pub coprocessor_v2: CoprocessorV2Config,

    #[online_config(submodule)]
    pub rocksdb: DbConfig,

    #[online_config(submodule)]
    pub raftdb: RaftDbConfig,

    #[online_config(skip)]
    pub raft_engine: RaftEngineConfig,

    #[online_config(skip)]
    pub security: SecurityConfig,

    #[online_config(skip)]
    pub import: ImportConfig,

    #[online_config(submodule)]
    pub backup: BackupConfig,

    #[online_config(submodule)]
    pub pessimistic_txn: PessimisticTxnConfig,

    #[online_config(submodule)]
    pub gc: GcConfig,

    #[online_config(submodule)]
    pub split: SplitConfig,

    #[online_config(submodule)]
    pub cdc: CdcConfig,

    #[online_config(submodule)]
    pub resolved_ts: ResolvedTsConfig,

    #[online_config(submodule)]
    pub resource_metering: ResourceMeteringConfig,

    #[online_config(skip)]
    pub causal_ts: CausalTsConfig,
}

impl Default for TiKvConfig {
    fn default() -> TiKvConfig {
        TiKvConfig {
            cfg_path: "".to_owned(),
            log_level: slog::Level::Info,
            log_file: "".to_owned(),
            log_format: LogFormat::Text,
            log_rotation_timespan: ReadableDuration::hours(0),
            log_rotation_size: ReadableSize::mb(300),
            slow_log_file: "".to_owned(),
            slow_log_threshold: ReadableDuration::secs(1),
            panic_when_unexpected_key_or_data: false,
            enable_io_snoop: true,
            abort_on_panic: false,
            memory_usage_limit: None,
            memory_usage_high_water: 0.9,
            log: LogConfig::default(),
            quota: QuotaConfig::default(),
            readpool: ReadPoolConfig::default(),
            server: ServerConfig::default(),
            metric: MetricConfig::default(),
            raft_store: RaftstoreConfig::default(),
            coprocessor: CopConfig::default(),
            coprocessor_v2: CoprocessorV2Config::default(),
            pd: PdConfig::default(),
            rocksdb: DbConfig::default(),
            raftdb: RaftDbConfig::default(),
            raft_engine: RaftEngineConfig::default(),
            storage: StorageConfig::default(),
            security: SecurityConfig::default(),
            import: ImportConfig::default(),
            backup: BackupConfig::default(),
            pessimistic_txn: PessimisticTxnConfig::default(),
            gc: GcConfig::default(),
            split: SplitConfig::default(),
            cdc: CdcConfig::default(),
            resolved_ts: ResolvedTsConfig::default(),
            resource_metering: ResourceMeteringConfig::default(),
            causal_ts: CausalTsConfig::default(),
        }
    }
}

impl TiKvConfig {
    pub fn infer_raft_db_path(&self, data_dir: Option<&str>) -> Result<String, Box<dyn Error>> {
        if self.raft_store.raftdb_path.is_empty() {
            let data_dir = data_dir.unwrap_or(&self.storage.data_dir);
            config::canonicalize_sub_path(data_dir, "raft")
        } else {
            config::canonicalize_path(&self.raft_store.raftdb_path)
        }
    }

    pub fn infer_raft_engine_path(&self, data_dir: Option<&str>) -> Result<String, Box<dyn Error>> {
        if self.raft_engine.config.dir.is_empty() {
            let data_dir = data_dir.unwrap_or(&self.storage.data_dir);
            config::canonicalize_sub_path(data_dir, "raft-engine")
        } else {
            config::canonicalize_path(&self.raft_engine.config.dir)
        }
    }

    pub fn infer_kv_engine_path(&self, data_dir: Option<&str>) -> Result<String, Box<dyn Error>> {
        let data_dir = data_dir.unwrap_or(&self.storage.data_dir);
        config::canonicalize_sub_path(data_dir, DEFAULT_ROCKSDB_SUB_DIR)
    }

    // TODO: change to validate(&self)
    pub fn validate(&mut self) -> Result<(), Box<dyn Error>> {
        self.log.validate()?;
        self.readpool.validate()?;
        self.storage.validate()?;

        if self.cfg_path.is_empty() {
            self.cfg_path = Path::new(&self.storage.data_dir)
                .join(LAST_CONFIG_FILE)
                .to_str()
                .unwrap()
                .to_owned();
        }

        self.raft_store.raftdb_path = self.infer_raft_db_path(None)?;
        self.raft_engine.config.dir = self.infer_raft_engine_path(None)?;

        if self.raft_engine.config.dir == self.raft_store.raftdb_path {
            return Err("raft_engine.config.dir can't be same as raft_store.raftdb_path".into());
        }

        let kv_db_path = self.infer_kv_engine_path(None)?;
        if kv_db_path == self.raft_store.raftdb_path {
            return Err("raft_store.raftdb_path can't be same as storage.data_dir/db".into());
        }

        let kv_db_wal_path = if self.rocksdb.wal_dir.is_empty() {
            config::canonicalize_path(&kv_db_path)?
        } else {
            config::canonicalize_path(&self.rocksdb.wal_dir)?
        };
        let raft_db_wal_path = if self.raftdb.wal_dir.is_empty() {
            config::canonicalize_path(&self.raft_store.raftdb_path)?
        } else {
            config::canonicalize_path(&self.raftdb.wal_dir)?
        };
        if kv_db_wal_path == raft_db_wal_path {
            return Err("raftdb.wal_dir can't be same as rocksdb.wal_dir".into());
        }

        RaftDataStateMachine::new(
            &self.storage.data_dir,
            &self.raft_store.raftdb_path,
            &self.raft_engine.config.dir,
        )
        .validate(RocksEngine::exists(&kv_db_path))?;

        // Check blob file dir is empty when titan is disabled
        if !self.rocksdb.titan.enabled {
            let titandb_path = if self.rocksdb.titan.dirname.is_empty() {
                Path::new(&kv_db_path).join("titandb")
            } else {
                Path::new(&self.rocksdb.titan.dirname).to_path_buf()
            };
            if let Err(e) =
                tikv_util::config::check_data_dir_empty(titandb_path.to_str().unwrap(), "blob")
            {
                return Err(format!(
                    "check: titandb-data-dir-empty; err: \"{}\"; \
                     hint: You have disabled titan when its data directory is not empty. \
                     To properly shutdown titan, please enter fallback blob-run-mode and \
                     wait till titandb files are all safely ingested.",
                    e
                )
                .into());
            }
        }

        let expect_keepalive = self.raft_store.raft_heartbeat_interval() * 2;
        if expect_keepalive > self.server.grpc_keepalive_time.0 {
            return Err(format!(
                "grpc_keepalive_time is too small, it should not less than the double of \
                 raft tick interval (>= {})",
                duration_to_sec(expect_keepalive)
            )
            .into());
        }

        if self.raft_store.hibernate_regions && !self.cdc.hibernate_regions_compatible {
            warn!(
                "raftstore.hibernate-regions was enabled but cdc.hibernate-regions-compatible \
                was disabled, hibernate regions may be broken up if you want to deploy a cdc cluster"
            );
        }

        self.rocksdb.validate()?;
        self.raftdb.validate()?;
        self.raft_engine.validate()?;
        self.server.validate()?;
        self.raft_store.validate()?;
        self.pd.validate()?;
        self.coprocessor.validate()?;
        self.security.validate()?;
        self.import.validate()?;
        self.backup.validate()?;
        self.cdc.validate()?;
        self.pessimistic_txn.validate()?;
        self.gc.validate()?;
        self.resolved_ts.validate()?;
        self.resource_metering.validate()?;
        self.quota.validate()?;
        self.causal_ts.validate()?;

        if self.storage.flow_control.enable {
            // using raftdb write stall to control memtables as a safety net
            self.raftdb.defaultcf.level0_slowdown_writes_trigger = 10000;
            self.raftdb.defaultcf.level0_stop_writes_trigger = 10000;
            self.raftdb.defaultcf.soft_pending_compaction_bytes_limit = ReadableSize(0);
            self.raftdb.defaultcf.hard_pending_compaction_bytes_limit = ReadableSize(0);

            // disable kvdb write stall, and override related configs
            self.rocksdb.defaultcf.disable_write_stall = true;
            self.rocksdb.defaultcf.level0_slowdown_writes_trigger =
                self.storage.flow_control.l0_files_threshold as i32;
            self.rocksdb.defaultcf.soft_pending_compaction_bytes_limit = self
                .storage
                .flow_control
                .soft_pending_compaction_bytes_limit;
            self.rocksdb.defaultcf.hard_pending_compaction_bytes_limit = self
                .storage
                .flow_control
                .hard_pending_compaction_bytes_limit;
            self.rocksdb.writecf.disable_write_stall = true;
            self.rocksdb.writecf.level0_slowdown_writes_trigger =
                self.storage.flow_control.l0_files_threshold as i32;
            self.rocksdb.writecf.soft_pending_compaction_bytes_limit = self
                .storage
                .flow_control
                .soft_pending_compaction_bytes_limit;
            self.rocksdb.writecf.hard_pending_compaction_bytes_limit = self
                .storage
                .flow_control
                .hard_pending_compaction_bytes_limit;
            self.rocksdb.lockcf.disable_write_stall = true;
            self.rocksdb.lockcf.level0_slowdown_writes_trigger =
                self.storage.flow_control.l0_files_threshold as i32;
            self.rocksdb.lockcf.soft_pending_compaction_bytes_limit = self
                .storage
                .flow_control
                .soft_pending_compaction_bytes_limit;
            self.rocksdb.lockcf.hard_pending_compaction_bytes_limit = self
                .storage
                .flow_control
                .hard_pending_compaction_bytes_limit;
            self.rocksdb.raftcf.disable_write_stall = true;
            self.rocksdb.raftcf.level0_slowdown_writes_trigger =
                self.storage.flow_control.l0_files_threshold as i32;
            self.rocksdb.raftcf.soft_pending_compaction_bytes_limit = self
                .storage
                .flow_control
                .soft_pending_compaction_bytes_limit;
            self.rocksdb.raftcf.hard_pending_compaction_bytes_limit = self
                .storage
                .flow_control
                .hard_pending_compaction_bytes_limit;
        }

        if let Some(memory_usage_limit) = self.memory_usage_limit {
            let total = SysQuota::memory_limit_in_bytes();
            if memory_usage_limit.0 > total {
                // Explicitly exceeds system memory capacity is not allowed.
                return Err(format!(
                    "memory_usage_limit is greater than system memory capacity {}",
                    total
                )
                .into());
            }
        } else {
            // Adjust `memory_usage_limit` if necessary.
            if self.storage.block_cache.shared {
                if let Some(cap) = self.storage.block_cache.capacity {
                    let limit = (cap.0 as f64 / BLOCK_CACHE_RATE * MEMORY_USAGE_LIMIT_RATE) as u64;
                    self.memory_usage_limit = Some(ReadableSize(limit));
                } else {
                    self.memory_usage_limit = Some(Self::suggested_memory_usage_limit());
                }
            } else {
                let cap = self.rocksdb.defaultcf.block_cache_size.0
                    + self.rocksdb.writecf.block_cache_size.0
                    + self.rocksdb.lockcf.block_cache_size.0
                    + self.raftdb.defaultcf.block_cache_size.0;
                let limit = (cap as f64 / BLOCK_CACHE_RATE * MEMORY_USAGE_LIMIT_RATE) as u64;
                self.memory_usage_limit = Some(ReadableSize(limit));
            }
        }

        let mut limit = self.memory_usage_limit.unwrap();
        let total = ReadableSize(SysQuota::memory_limit_in_bytes());
        if limit.0 > total.0 {
            warn!(
                "memory_usage_limit:{:?} > total:{:?}, fallback to total",
                limit, total,
            );
            self.memory_usage_limit = Some(total);
            limit = total;
        }

        let default = Self::suggested_memory_usage_limit();
        if limit.0 > default.0 {
            warn!(
                "memory_usage_limit:{:?} > recommanded:{:?}, maybe page cache isn't enough",
                limit, default,
            );
        }

        Ok(())
    }

    // As the init of `logger` is very early, this adjust needs to be separated and called
    // immediately after parsing the command line.
    pub fn logger_compatible_adjust(&mut self) {
        let default_tikv_cfg = TiKvConfig::default();
        let default_log_cfg = LogConfig::default();
        if self.log_level != default_tikv_cfg.log_level {
            eprintln!("deprecated configuration, log-level has been moved to log.level");
            if self.log.level == default_log_cfg.level {
                eprintln!("override log.level with log-level, {:?}", self.log_level);
                self.log.level = self.log_level;
            }
            self.log_level = default_tikv_cfg.log_level;
        }
        if self.log_file != default_tikv_cfg.log_file {
            eprintln!("deprecated configuration, log-file has been moved to log.file.filename");
            if self.log.file.filename == default_log_cfg.file.filename {
                eprintln!(
                    "override log.file.filename with log-file, {:?}",
                    self.log_file
                );
                self.log.file.filename = self.log_file.clone();
            }
            self.log_file = default_tikv_cfg.log_file;
        }
        if self.log_format != default_tikv_cfg.log_format {
            eprintln!("deprecated configuration, log-format has been moved to log.format");
            if self.log.format == default_log_cfg.format {
                eprintln!("override log.format with log-format, {:?}", self.log_format);
                self.log.format = self.log_format;
            }
            self.log_format = default_tikv_cfg.log_format;
        }
        if self.log_rotation_timespan.as_secs() > 0 {
            eprintln!(
                "deprecated configuration, log-rotation-timespan is no longer used and ignored."
            );
        }
        if self.log_rotation_size != default_tikv_cfg.log_rotation_size {
            eprintln!(
                "deprecated configuration, \
                 log-ratation-size has been moved to log.file.max-size"
            );
            if self.log.file.max_size == default_log_cfg.file.max_size {
                eprintln!(
                    "override log.file.max_size with log-rotation-size, {:?}",
                    self.log_rotation_size
                );
                self.log.file.max_size = self.log_rotation_size.as_mb();
            }
            self.log_rotation_size = default_tikv_cfg.log_rotation_size;
        }
    }

    pub fn compatible_adjust(&mut self) {
        let default_raft_store = RaftstoreConfig::default();
        let default_coprocessor = CopConfig::default();
        if self.raft_store.region_max_size != default_raft_store.region_max_size {
            warn!(
                "deprecated configuration, \
                 raftstore.region-max-size has been moved to coprocessor"
            );
            if self.coprocessor.region_max_size == default_coprocessor.region_max_size {
                warn!(
                    "override coprocessor.region-max-size with raftstore.region-max-size, {:?}",
                    self.raft_store.region_max_size
                );
                self.coprocessor.region_max_size = self.raft_store.region_max_size;
            }
            self.raft_store.region_max_size = default_raft_store.region_max_size;
        }
        if self.raft_store.region_split_size != default_raft_store.region_split_size {
            warn!(
                "deprecated configuration, \
                 raftstore.region-split-size has been moved to coprocessor",
            );
            if self.coprocessor.region_split_size == default_coprocessor.region_split_size {
                warn!(
                    "override coprocessor.region-split-size with raftstore.region-split-size, {:?}",
                    self.raft_store.region_split_size
                );
                self.coprocessor.region_split_size = self.raft_store.region_split_size;
            }
            self.raft_store.region_split_size = default_raft_store.region_split_size;
        }
        if self.server.end_point_concurrency.is_some() {
            warn!(
                "deprecated configuration, {} has been moved to {}",
                "server.end-point-concurrency", "readpool.coprocessor.xxx-concurrency",
            );
            warn!(
                "override {} with {}, {:?}",
                "readpool.coprocessor.xxx-concurrency",
                "server.end-point-concurrency",
                self.server.end_point_concurrency
            );
            let concurrency = self.server.end_point_concurrency.take().unwrap();
            self.readpool.coprocessor.high_concurrency = concurrency;
            self.readpool.coprocessor.normal_concurrency = concurrency;
            self.readpool.coprocessor.low_concurrency = concurrency;
        }
        if self.server.end_point_stack_size.is_some() {
            warn!(
                "deprecated configuration, {} has been moved to {}",
                "server.end-point-stack-size", "readpool.coprocessor.stack-size",
            );
            warn!(
                "override {} with {}, {:?}",
                "readpool.coprocessor.stack-size",
                "server.end-point-stack-size",
                self.server.end_point_stack_size
            );
            self.readpool.coprocessor.stack_size = self.server.end_point_stack_size.take().unwrap();
        }
        if self.server.end_point_max_tasks.is_some() {
            warn!(
                "deprecated configuration, {} is no longer used and ignored, please use {}.",
                "server.end-point-max-tasks", "readpool.coprocessor.max-tasks-per-worker-xxx",
            );
            // Note:
            // Our `end_point_max_tasks` is mostly mistakenly configured, so we don't override
            // new configuration using old values.
            self.server.end_point_max_tasks = None;
        }
        if self.raft_store.clean_stale_peer_delay.as_secs() > 0 {
            warn!(
                "deprecated configuration, {} is no longer used and ignored.",
                "raft_store.clean_stale_peer_delay",
            );
        }
        if self.rocksdb.auto_tuned.is_some() {
            warn!(
                "deprecated configuration, {} is no longer used and ignored, please use {}.",
                "rocksdb.auto_tuned", "rocksdb.rate_limiter_auto_tuned",
            );
            self.rocksdb.auto_tuned = None;
        }
        // When shared block cache is enabled, if its capacity is set, it overrides individual
        // block cache sizes. Otherwise use the sum of block cache size of all column families
        // as the shared cache size.
        let cache_cfg = &mut self.storage.block_cache;
        if cache_cfg.shared && cache_cfg.capacity.is_none() {
            cache_cfg.capacity = Some(ReadableSize(
                self.rocksdb.defaultcf.block_cache_size.0
                    + self.rocksdb.writecf.block_cache_size.0
                    + self.rocksdb.lockcf.block_cache_size.0
                    + self.raftdb.defaultcf.block_cache_size.0,
            ));
        }
        if self.backup.sst_max_size.0 < default_coprocessor.region_max_size.0 / 10 {
            warn!(
                "override backup.sst-max-size with min sst-max-size, {:?}",
                default_coprocessor.region_max_size / 10
            );
            self.backup.sst_max_size = default_coprocessor.region_max_size / 10;
        } else if self.backup.sst_max_size.0 > default_coprocessor.region_max_size.0 * 2 {
            warn!(
                "override backup.sst-max-size with max sst-max-size, {:?}",
                default_coprocessor.region_max_size * 2
            );
            self.backup.sst_max_size = default_coprocessor.region_max_size * 2;
        }

        self.readpool.adjust_use_unified_pool();
    }

    pub fn check_critical_cfg_with(&self, last_cfg: &Self) -> Result<(), String> {
        if last_cfg.storage.data_dir != self.storage.data_dir {
            // In tikv 3.0 the default value of storage.data-dir changed
            // from "" to "./"
            let using_default_after_upgrade =
                last_cfg.storage.data_dir.is_empty() && self.storage.data_dir == DEFAULT_DATA_DIR;

            if !using_default_after_upgrade {
                return Err(format!(
                    "storage data dir have been changed, former data dir is {}, \
                     current data dir is {}, please check if it is expected.",
                    last_cfg.storage.data_dir, self.storage.data_dir
                ));
            }
        }
        if last_cfg.rocksdb.wal_dir != self.rocksdb.wal_dir {
            return Err(format!(
                "db wal dir have been changed, former is '{}', \
                 current db wal_dir is '{}', please guarantee all data wal logs \
                 have been moved to destination directory.",
                last_cfg.rocksdb.wal_dir, self.rocksdb.wal_dir
            ));
        }

        // It's possible that `last_cfg` is not fully validated.
        let last_raftdb_dir = last_cfg
            .infer_raft_db_path(None)
            .map_err(|e| e.to_string())?;
        let last_raft_engine_dir = last_cfg
            .infer_raft_engine_path(None)
            .map_err(|e| e.to_string())?;

        // FIXME: We cannot reliably determine the actual value of
        // `last_cfg.raft_engine.enable`, because some old versions don't have
        // this field (so it is automatically interpreted as the current
        // default value). To be safe, we will check both engines regardless
        // of whether raft engine is enabled.
        if last_raftdb_dir != self.raft_store.raftdb_path {
            return Err(format!(
                "raft db dir have been changed, former is '{}', \
                current is '{}', please check if it is expected.",
                last_raftdb_dir, self.raft_store.raftdb_path
            ));
        }
        if last_cfg.raftdb.wal_dir != self.raftdb.wal_dir {
            return Err(format!(
                "raft db wal dir have been changed, former is '{}', \
                current is '{}', please check if it is expected.",
                last_cfg.raftdb.wal_dir, self.raftdb.wal_dir
            ));
        }
        if last_raft_engine_dir != self.raft_engine.config.dir {
            return Err(format!(
                "raft engine dir have been changed, former is '{}', \
                 current is '{}', please check if it is expected.",
                last_raft_engine_dir, self.raft_engine.config.dir
            ));
        }

        if last_cfg.storage.enable_ttl && !self.storage.enable_ttl {
            return Err("can't disable ttl on a ttl instance".to_owned());
        } else if !last_cfg.storage.enable_ttl && self.storage.enable_ttl {
            return Err("can't enable ttl on a non-ttl instance".to_owned());
        }

        Ok(())
    }

    pub fn from_file(
        path: &Path,
        unrecognized_keys: Option<&mut Vec<String>>,
    ) -> Result<Self, Box<dyn Error>> {
        let s = fs::read_to_string(path)?;
        let mut deserializer = toml::Deserializer::new(&s);
        let mut cfg = if let Some(keys) = unrecognized_keys {
            serde_ignored::deserialize(&mut deserializer, |key| keys.push(key.to_string()))
        } else {
            <TiKvConfig as serde::Deserialize>::deserialize(&mut deserializer)
        }?;
        deserializer.end()?;
        cfg.cfg_path = path.display().to_string();
        Ok(cfg)
    }

    pub fn write_to_file<P: AsRef<Path>>(&self, path: P) -> Result<(), IoError> {
        let content = ::toml::to_string(&self).unwrap();
        let mut f = fs::File::create(&path)?;
        f.write_all(content.as_bytes())?;
        f.sync_all()?;

        Ok(())
    }

    pub fn write_into_metrics(&self) {
        self.raft_store.write_into_metrics();
        self.rocksdb.write_into_metrics();
    }

    pub fn with_tmp() -> Result<(TiKvConfig, tempfile::TempDir), IoError> {
        let tmp = tempfile::tempdir()?;
        let mut cfg = TiKvConfig::default();
        cfg.storage.data_dir = tmp.path().display().to_string();
        cfg.cfg_path = tmp.path().join(LAST_CONFIG_FILE).display().to_string();
        Ok((cfg, tmp))
    }

    fn suggested_memory_usage_limit() -> ReadableSize {
        let total = SysQuota::memory_limit_in_bytes();
        // Reserve some space for page cache. The
        ReadableSize((total as f64 * MEMORY_USAGE_LIMIT_RATE) as u64)
    }

    pub fn build_shared_rocks_env(
        &self,
        key_manager: Option<Arc<DataKeyManager>>,
        limiter: Option<Arc<IORateLimiter>>,
    ) -> Result<Arc<Env>, String> {
        let env = get_env(key_manager, limiter)?;
        if !self.raft_engine.enable {
            // RocksDB makes sure there are at least `max_background_flushes`
            // high-priority workers in env. That is not enough when multiple
            // RocksDB instances share the same env. We manually configure the
            // worker count in this case.
            env.set_high_priority_background_threads(
                self.raftdb.max_background_flushes + self.rocksdb.max_background_flushes,
            );
        }
        Ok(env)
    }
}

/// Prevents launching with an incompatible configuration
///
/// Loads the previously-loaded configuration from `last_tikv.toml`,
/// compares key configuration items and fails if they are not
/// identical.
pub fn check_critical_config(config: &TiKvConfig) -> Result<(), String> {
    // Check current critical configurations with last time, if there are some
    // changes, user must guarantee relevant works have been done.
    if let Some(mut cfg) = get_last_config(&config.storage.data_dir) {
        cfg.compatible_adjust();
        if let Err(e) = cfg.validate() {
            warn!("last_tikv.toml is invalid but ignored: {:?}", e);
        }
        config.check_critical_cfg_with(&cfg)?;
    }
    Ok(())
}

fn get_last_config(data_dir: &str) -> Option<TiKvConfig> {
    let store_path = Path::new(data_dir);
    let last_cfg_path = store_path.join(LAST_CONFIG_FILE);
    if last_cfg_path.exists() {
        return Some(
            TiKvConfig::from_file(&last_cfg_path, None).unwrap_or_else(|e| {
                panic!(
                    "invalid auto generated configuration file {}, err {}",
                    last_cfg_path.display(),
                    e
                );
            }),
        );
    }
    None
}

/// Persists config to `last_tikv.toml`
pub fn persist_config(config: &TiKvConfig) -> Result<(), String> {
    let store_path = Path::new(&config.storage.data_dir);
    let last_cfg_path = store_path.join(LAST_CONFIG_FILE);
    let tmp_cfg_path = store_path.join(TMP_CONFIG_FILE);

    let same_as_last_cfg = fs::read_to_string(&last_cfg_path).map_or(false, |last_cfg| {
        toml::to_string(&config).unwrap() == last_cfg
    });
    if same_as_last_cfg {
        return Ok(());
    }

    // Create parent directory if missing.
    if let Err(e) = fs::create_dir_all(&store_path) {
        return Err(format!(
            "create parent directory '{}' failed: {}",
            store_path.to_str().unwrap(),
            e
        ));
    }

    // Persist current configurations to temporary file.
    if let Err(e) = config.write_to_file(&tmp_cfg_path) {
        return Err(format!(
            "persist config to '{}' failed: {}",
            tmp_cfg_path.to_str().unwrap(),
            e
        ));
    }

    // Rename temporary file to last config file.
    if let Err(e) = fs::rename(&tmp_cfg_path, &last_cfg_path) {
        return Err(format!(
            "rename config file from '{}' to '{}' failed: {}",
            tmp_cfg_path.to_str().unwrap(),
            last_cfg_path.to_str().unwrap(),
            e
        ));
    }

    Ok(())
}

pub fn write_config<P: AsRef<Path>>(path: P, content: &[u8]) -> CfgResult<()> {
    let tmp_cfg_path = match path.as_ref().parent() {
        Some(p) => p.join(TMP_CONFIG_FILE),
        None => {
            return Err(Box::new(IoError::new(
                ErrorKind::Other,
                format!(
                    "failed to get parent path of config file: {}",
                    path.as_ref().display()
                ),
            )));
        }
    };
    {
        let mut f = fs::File::create(&tmp_cfg_path)?;
        f.write_all(content)?;
        f.sync_all()?;
    }
    fs::rename(&tmp_cfg_path, &path)?;
    Ok(())
}

lazy_static! {
    pub static ref TIKVCONFIG_TYPED: ConfigChange = TiKvConfig::default().typed();
}

fn serde_to_online_config(name: String) -> String {
    let res = name.replace("raftstore", "raft_store").replace('-', "_");
    match res.as_ref() {
        "raft_store.store_pool_size" | "raft_store.store_max_batch_size" => {
            res.replace("store_", "store_batch_system.")
        }
        "raft_store.apply_pool_size" | "raft_store.apply_max_batch_size" => {
            res.replace("apply_", "apply_batch_system.")
        }
        _ => res,
    }
}

fn to_config_change(change: HashMap<String, String>) -> CfgResult<ConfigChange> {
    fn helper(
        mut fields: Vec<String>,
        dst: &mut ConfigChange,
        typed: &ConfigChange,
        value: String,
    ) -> CfgResult<()> {
        if let Some(field) = fields.pop() {
            return match typed.get(&field) {
                None => Err(format!("unexpect fields: {}", field).into()),
                Some(ConfigValue::Skip) => {
                    Err(format!("config {} can not be changed", field).into())
                }
                Some(ConfigValue::Module(m)) => {
                    if let ConfigValue::Module(n_dst) = dst
                        .entry(field)
                        .or_insert_with(|| ConfigValue::Module(HashMap::new()))
                    {
                        return helper(fields, n_dst, m, value);
                    }
                    panic!("unexpect config value");
                }
                Some(v) => {
                    if fields.is_empty() {
                        return match to_change_value(&value, v) {
                            Err(_) => Err(format!("failed to parse: {}", value).into()),
                            Ok(v) => {
                                dst.insert(field, v);
                                Ok(())
                            }
                        };
                    }
                    let c: Vec<_> = fields.into_iter().rev().collect();
                    Err(format!("unexpect fields: {}", c[..].join(".")).into())
                }
            };
        }
        Ok(())
    }
    let mut res = HashMap::new();
    for (mut name, value) in change {
        name = serde_to_online_config(name);
        let fields: Vec<_> = name
            .as_str()
            .split('.')
            .map(|s| s.to_owned())
            .rev()
            .collect();
        helper(fields, &mut res, &TIKVCONFIG_TYPED, value)?;
    }
    Ok(res)
}

fn to_change_value(v: &str, typed: &ConfigValue) -> CfgResult<ConfigValue> {
    let v = v.trim_matches('\"');
    let res = match typed {
        ConfigValue::Duration(_) => ConfigValue::from(v.parse::<ReadableDuration>()?),
        ConfigValue::Size(_) => ConfigValue::from(v.parse::<ReadableSize>()?),
        ConfigValue::U64(_) => ConfigValue::from(v.parse::<u64>()?),
        ConfigValue::F64(_) => ConfigValue::from(v.parse::<f64>()?),
        ConfigValue::U32(_) => ConfigValue::from(v.parse::<u32>()?),
        ConfigValue::I32(_) => ConfigValue::from(v.parse::<i32>()?),
        ConfigValue::Usize(_) => ConfigValue::from(v.parse::<usize>()?),
        ConfigValue::Bool(_) => ConfigValue::from(v.parse::<bool>()?),
        ConfigValue::BlobRunMode(_) => ConfigValue::from(v.parse::<BlobRunMode>()?),
        ConfigValue::IOPriority(_) => ConfigValue::from(v.parse::<IOPriority>()?),
        ConfigValue::String(_) => ConfigValue::String(v.to_owned()),
        _ => unreachable!(),
    };
    Ok(res)
}

fn to_toml_encode(change: HashMap<String, String>) -> CfgResult<HashMap<String, String>> {
    fn helper(mut fields: Vec<String>, typed: &ConfigChange) -> CfgResult<bool> {
        if let Some(field) = fields.pop() {
            match typed.get(&field) {
                None | Some(ConfigValue::Skip) => Err(Box::new(IoError::new(
                    ErrorKind::Other,
                    format!("failed to get field: {}", field),
                ))),
                Some(ConfigValue::Module(m)) => helper(fields, m),
                Some(c) => {
                    if !fields.is_empty() {
                        return Err(Box::new(IoError::new(
                            ErrorKind::Other,
                            format!("unexpect fields: {:?}", fields),
                        )));
                    }
                    match c {
                        ConfigValue::Duration(_)
                        | ConfigValue::Size(_)
                        | ConfigValue::String(_)
                        | ConfigValue::BlobRunMode(_)
                        | ConfigValue::IOPriority(_) => Ok(true),
                        ConfigValue::None => Err(Box::new(IoError::new(
                            ErrorKind::Other,
                            format!("unexpect none field: {:?}", c),
                        ))),
                        _ => Ok(false),
                    }
                }
            }
        } else {
            Err(Box::new(IoError::new(
                ErrorKind::Other,
                "failed to get field",
            )))
        }
    }
    let mut dst = HashMap::new();
    for (name, value) in change {
        let online_config_name = serde_to_online_config(name.clone());
        let fields: Vec<_> = online_config_name
            .as_str()
            .split('.')
            .map(|s| s.to_owned())
            .rev()
            .collect();
        if helper(fields, &TIKVCONFIG_TYPED)? {
            dst.insert(name.replace('_', "-"), format!("\"{}\"", value));
        } else {
            dst.insert(name.replace('_', "-"), value);
        }
    }
    Ok(dst)
}

#[derive(PartialEq, Eq, Hash, Debug, Clone)]
pub enum Module {
    Readpool,
    Server,
    Metric,
    Raftstore,
    Coprocessor,
    Pd,
    Rocksdb,
    Raftdb,
    RaftEngine,
    Storage,
    Security,
    Encryption,
    Import,
    Backup,
    PessimisticTxn,
    Gc,
    Split,
    CDC,
    ResolvedTs,
    ResourceMetering,
    Quota,
    Unknown(String),
}

impl From<&str> for Module {
    fn from(m: &str) -> Module {
        match m {
            "readpool" => Module::Readpool,
            "server" => Module::Server,
            "metric" => Module::Metric,
            "raft_store" => Module::Raftstore,
            "coprocessor" => Module::Coprocessor,
            "pd" => Module::Pd,
            "split" => Module::Split,
            "rocksdb" => Module::Rocksdb,
            "raftdb" => Module::Raftdb,
            "raft_engine" => Module::RaftEngine,
            "storage" => Module::Storage,
            "security" => Module::Security,
            "import" => Module::Import,
            "backup" => Module::Backup,
            "pessimistic_txn" => Module::PessimisticTxn,
            "gc" => Module::Gc,
            "cdc" => Module::CDC,
            "resolved_ts" => Module::ResolvedTs,
            "resource_metering" => Module::ResourceMetering,
            "quota" => Module::Quota,
            n => Module::Unknown(n.to_owned()),
        }
    }
}

/// ConfigController use to register each module's config manager,
/// and dispatch the change of config to corresponding managers or
/// return the change if the incoming change is invalid.
#[derive(Default, Clone)]
pub struct ConfigController {
    inner: Arc<RwLock<ConfigInner>>,
}

#[derive(Default)]
struct ConfigInner {
    current: TiKvConfig,
    config_mgrs: HashMap<Module, Box<dyn ConfigManager>>,
}

impl ConfigController {
    pub fn new(current: TiKvConfig) -> Self {
        ConfigController {
            inner: Arc::new(RwLock::new(ConfigInner {
                current,
                config_mgrs: HashMap::new(),
            })),
        }
    }

    pub fn update(&self, change: HashMap<String, String>) -> CfgResult<()> {
        let diff = to_config_change(change.clone())?;
        self.update_impl(diff, Some(change))
    }

    pub fn update_from_toml_file(&self) -> CfgResult<()> {
        let current = self.get_current();
        match TiKvConfig::from_file(Path::new(&current.cfg_path), None) {
            Ok(incoming) => {
                let diff = current.diff(&incoming);
                self.update_impl(diff, None)
            }
            Err(e) => Err(e),
        }
    }

    fn update_impl(
        &self,
        mut diff: HashMap<String, ConfigValue>,
        change: Option<HashMap<String, String>>,
    ) -> CfgResult<()> {
        diff = {
            let incoming = self.get_current();
            let mut updated = incoming.clone();
            updated.update(diff);
            // Config might be adjusted in `validate`.
            updated.validate()?;
            incoming.diff(&updated)
        };
        let mut inner = self.inner.write().unwrap();
        let mut to_update = HashMap::with_capacity(diff.len());
        for (name, change) in diff.into_iter() {
            match change {
                ConfigValue::Module(change) => {
                    // update a submodule's config only if changes had been successfully
                    // dispatched to corresponding config manager, to avoid dispatch change twice
                    if let Some(mgr) = inner.config_mgrs.get_mut(&Module::from(name.as_str())) {
                        if let Err(e) = mgr.dispatch(change.clone()) {
                            inner.current.update(to_update);
                            return Err(e);
                        }
                    }
                    to_update.insert(name, ConfigValue::Module(change));
                }
                _ => {
                    let _ = to_update.insert(name, change);
                }
            }
        }
        debug!("all config change had been dispatched"; "change" => ?to_update);
        inner.current.update(to_update);
        // Write change to the config file
        if let Some(change) = change {
            let content = {
                let change = to_toml_encode(change)?;
                let src = if Path::new(&inner.current.cfg_path).exists() {
                    fs::read_to_string(&inner.current.cfg_path)?
                } else {
                    String::new()
                };
                let mut t = TomlWriter::new();
                t.write_change(src, change);
                t.finish()
            };
            write_config(&inner.current.cfg_path, &content)?;
        }
        Ok(())
    }

    pub fn update_config(&self, name: &str, value: &str) -> CfgResult<()> {
        let mut m = HashMap::new();
        m.insert(name.to_owned(), value.to_owned());
        self.update(m)
    }

    pub fn register(&self, module: Module, cfg_mgr: Box<dyn ConfigManager>) {
        let mut inner = self.inner.write().unwrap();
        if inner.config_mgrs.insert(module.clone(), cfg_mgr).is_some() {
            warn!("config manager for module {:?} already registered", module)
        }
    }

    pub fn get_current(&self) -> TiKvConfig {
        self.inner.read().unwrap().current.clone()
    }
}

#[cfg(test)]
mod tests {
    use std::{sync::Arc, time::Duration};

    use api_version::{ApiV1, KvFormat};
    use case_macros::*;
    use engine_traits::{DBOptions as DBOptionsTrait, ALL_CFS};
    use futures::executor::block_on;
    use itertools::Itertools;
    use kvproto::kvrpcpb::CommandPri;
    use raftstore::coprocessor::region_info_accessor::MockRegionInfoProvider;
    use slog::Level;
    use tempfile::Builder;
    use tikv_kv::RocksEngine as RocksDBEngine;
    use tikv_util::{
        quota_limiter::{QuotaLimitConfigManager, QuotaLimiter},
        sys::SysQuota,
        worker::{dummy_scheduler, ReceiverWrapper},
    };

    use super::*;
    use crate::{
        server::ttl::TtlCheckerTask,
        storage::{
            config_manager::StorageConfigManger, lock_manager::DummyLockManager,
            txn::flow_controller::FlowController, Storage, TestStorageBuilder,
        },
    };

    #[test]
    fn test_case_macro() {
        let h = kebab_case!(HelloWorld);
        assert_eq!(h, "hello-world");

        let h = kebab_case!(WelcomeToMyHouse);
        assert_eq!(h, "welcome-to-my-house");

        let h = snake_case!(HelloWorld);
        assert_eq!(h, "hello_world");

        let h = snake_case!(WelcomeToMyHouse);
        assert_eq!(h, "welcome_to_my_house");
    }

    #[test]
    fn test_check_critical_cfg_with() {
        let mut tikv_cfg = TiKvConfig::default();
        let last_cfg = TiKvConfig::default();
        tikv_cfg.validate().unwrap();
        tikv_cfg.check_critical_cfg_with(&last_cfg).unwrap();

        let mut tikv_cfg = TiKvConfig::default();
        let mut last_cfg = TiKvConfig::default();
        tikv_cfg.rocksdb.wal_dir = "/data/wal_dir".to_owned();
        tikv_cfg.validate().unwrap();
        assert!(tikv_cfg.check_critical_cfg_with(&last_cfg).is_err());

        last_cfg.rocksdb.wal_dir = "/data/wal_dir".to_owned();
        tikv_cfg.validate().unwrap();
        tikv_cfg.check_critical_cfg_with(&last_cfg).unwrap();

        let mut tikv_cfg = TiKvConfig::default();
        let mut last_cfg = TiKvConfig::default();
        tikv_cfg.storage.data_dir = "/data1".to_owned();
        tikv_cfg.validate().unwrap();
        assert!(tikv_cfg.check_critical_cfg_with(&last_cfg).is_err());

        last_cfg.storage.data_dir = "/data1".to_owned();
        tikv_cfg.validate().unwrap();
        tikv_cfg.check_critical_cfg_with(&last_cfg).unwrap();

        // Enable Raft Engine.
        let mut tikv_cfg = TiKvConfig::default();
        let mut last_cfg = TiKvConfig::default();
        tikv_cfg.raft_engine.enable = true;
        last_cfg.raft_engine.enable = true;

        tikv_cfg.raft_engine.mut_config().dir = "/raft/wal_dir".to_owned();
        tikv_cfg.validate().unwrap();
        assert!(tikv_cfg.check_critical_cfg_with(&last_cfg).is_err());

        last_cfg.raft_engine.mut_config().dir = "/raft/wal_dir".to_owned();
        tikv_cfg.validate().unwrap();
        tikv_cfg.check_critical_cfg_with(&last_cfg).unwrap();

        // Disable Raft Engine and uses RocksDB.
        let mut tikv_cfg = TiKvConfig::default();
        let mut last_cfg = TiKvConfig::default();
        tikv_cfg.raft_engine.enable = false;
        last_cfg.raft_engine.enable = false;

        tikv_cfg.raftdb.wal_dir = "/raft/wal_dir".to_owned();
        tikv_cfg.validate().unwrap();
        assert!(tikv_cfg.check_critical_cfg_with(&last_cfg).is_err());

        last_cfg.raftdb.wal_dir = "/raft/wal_dir".to_owned();
        tikv_cfg.validate().unwrap();
        tikv_cfg.check_critical_cfg_with(&last_cfg).unwrap();

        tikv_cfg.raft_store.raftdb_path = "/raft_path".to_owned();
        tikv_cfg.validate().unwrap();
        assert!(tikv_cfg.check_critical_cfg_with(&last_cfg).is_err());

        last_cfg.raft_store.raftdb_path = "/raft_path".to_owned();
        tikv_cfg.validate().unwrap();
        tikv_cfg.check_critical_cfg_with(&last_cfg).unwrap();
    }

    #[test]
    fn test_last_cfg_modified() {
        let (mut cfg, _dir) = TiKvConfig::with_tmp().unwrap();
        let store_path = Path::new(&cfg.storage.data_dir);
        let last_cfg_path = store_path.join(LAST_CONFIG_FILE);

        cfg.write_to_file(&last_cfg_path).unwrap();

        let mut last_cfg_metadata = last_cfg_path.metadata().unwrap();
        let first_modified = last_cfg_metadata.modified().unwrap();

        // not write to file when config is the equivalent of last one.
        assert!(persist_config(&cfg).is_ok());
        last_cfg_metadata = last_cfg_path.metadata().unwrap();
        assert_eq!(last_cfg_metadata.modified().unwrap(), first_modified);

        // write to file when config is the inequivalent of last one.
        cfg.log_level = slog::Level::Warning;
        assert!(persist_config(&cfg).is_ok());
        last_cfg_metadata = last_cfg_path.metadata().unwrap();
        assert_ne!(last_cfg_metadata.modified().unwrap(), first_modified);
    }

    #[test]
    fn test_persist_cfg() {
        let dir = Builder::new().prefix("test_persist_cfg").tempdir().unwrap();
        let path_buf = dir.path().join(LAST_CONFIG_FILE);
        let file = path_buf.as_path();
        let (s1, s2) = ("/xxx/wal_dir".to_owned(), "/yyy/wal_dir".to_owned());

        let mut tikv_cfg = TiKvConfig::default();

        tikv_cfg.rocksdb.wal_dir = s1.clone();
        tikv_cfg.raftdb.wal_dir = s2.clone();
        tikv_cfg.write_to_file(file).unwrap();
        let cfg_from_file = TiKvConfig::from_file(file, None).unwrap_or_else(|e| {
            panic!(
                "invalid auto generated configuration file {}, err {}",
                file.display(),
                e
            );
        });
        assert_eq!(cfg_from_file.rocksdb.wal_dir, s1);
        assert_eq!(cfg_from_file.raftdb.wal_dir, s2);

        // write critical config when exist.
        tikv_cfg.rocksdb.wal_dir = s2.clone();
        tikv_cfg.raftdb.wal_dir = s1.clone();
        tikv_cfg.write_to_file(file).unwrap();
        let cfg_from_file = TiKvConfig::from_file(file, None).unwrap_or_else(|e| {
            panic!(
                "invalid auto generated configuration file {}, err {}",
                file.display(),
                e
            );
        });
        assert_eq!(cfg_from_file.rocksdb.wal_dir, s2);
        assert_eq!(cfg_from_file.raftdb.wal_dir, s1);
    }

    #[test]
    fn test_create_parent_dir_if_missing() {
        let root_path = Builder::new()
            .prefix("test_create_parent_dir_if_missing")
            .tempdir()
            .unwrap();
        let path = root_path.path().join("not_exist_dir");

        let mut tikv_cfg = TiKvConfig::default();
        tikv_cfg.storage.data_dir = path.as_path().to_str().unwrap().to_owned();
        assert!(persist_config(&tikv_cfg).is_ok());
    }

    #[test]
    fn test_keepalive_check() {
        let mut tikv_cfg = TiKvConfig::default();
        tikv_cfg.pd.endpoints = vec!["".to_owned()];
        let dur = tikv_cfg.raft_store.raft_heartbeat_interval();
        tikv_cfg.server.grpc_keepalive_time = ReadableDuration(dur);
        assert!(tikv_cfg.validate().is_err());
        tikv_cfg.server.grpc_keepalive_time = ReadableDuration(dur * 2);
        tikv_cfg.validate().unwrap();
    }

    #[test]
    fn test_block_size() {
        let mut tikv_cfg = TiKvConfig::default();
        tikv_cfg.pd.endpoints = vec!["".to_owned()];
        tikv_cfg.rocksdb.defaultcf.block_size = ReadableSize::gb(10);
        tikv_cfg.rocksdb.lockcf.block_size = ReadableSize::gb(10);
        tikv_cfg.rocksdb.writecf.block_size = ReadableSize::gb(10);
        tikv_cfg.rocksdb.raftcf.block_size = ReadableSize::gb(10);
        tikv_cfg.raftdb.defaultcf.block_size = ReadableSize::gb(10);
        assert!(tikv_cfg.validate().is_err());
        tikv_cfg.rocksdb.defaultcf.block_size = ReadableSize::kb(10);
        tikv_cfg.rocksdb.lockcf.block_size = ReadableSize::kb(10);
        tikv_cfg.rocksdb.writecf.block_size = ReadableSize::kb(10);
        tikv_cfg.rocksdb.raftcf.block_size = ReadableSize::kb(10);
        tikv_cfg.raftdb.defaultcf.block_size = ReadableSize::kb(10);
        tikv_cfg.validate().unwrap();
    }

    #[test]
    fn test_parse_log_level() {
        #[derive(Serialize, Deserialize, Debug)]
        struct LevelHolder {
            #[serde(with = "log_level_serde")]
            v: Level,
        }

        let legal_cases = vec![
            ("fatal", Level::Critical),
            ("error", Level::Error),
            ("warn", Level::Warning),
            ("debug", Level::Debug),
            ("trace", Level::Trace),
            ("info", Level::Info),
        ];
        for (serialized, deserialized) in legal_cases {
            let holder = LevelHolder { v: deserialized };
            let res_string = toml::to_string(&holder).unwrap();
            let exp_string = format!("v = \"{}\"\n", serialized);
            assert_eq!(res_string, exp_string);
            let res_value: LevelHolder = toml::from_str(&exp_string).unwrap();
            assert_eq!(res_value.v, deserialized);
        }

        let compatibility_cases = vec![("warning", Level::Warning), ("critical", Level::Critical)];
        for (serialized, deserialized) in compatibility_cases {
            let variant_string = format!("v = \"{}\"\n", serialized);
            let res_value: LevelHolder = toml::from_str(&variant_string).unwrap();
            assert_eq!(res_value.v, deserialized);
        }

        let illegal_cases = vec!["foobar", ""];
        for case in illegal_cases {
            let string = format!("v = \"{}\"\n", case);
            toml::from_str::<LevelHolder>(&string).unwrap_err();
        }
    }

    #[test]
    fn test_to_config_change() {
        assert_eq!(
            to_change_value("10h", &ConfigValue::Duration(0)).unwrap(),
            ConfigValue::from(ReadableDuration::hours(10))
        );
        assert_eq!(
            to_change_value("100MB", &ConfigValue::Size(0)).unwrap(),
            ConfigValue::from(ReadableSize::mb(100))
        );
        assert_eq!(
            to_change_value("10000", &ConfigValue::U64(0)).unwrap(),
            ConfigValue::from(10000u64)
        );

        let old = TiKvConfig::default();
        let mut incoming = TiKvConfig::default();
        incoming.coprocessor.region_split_keys = 10000;
        incoming.gc.max_write_bytes_per_sec = ReadableSize::mb(100);
        incoming.rocksdb.defaultcf.block_cache_size = ReadableSize::mb(500);
        incoming.storage.io_rate_limit.import_priority = file_system::IOPriority::High;
        let diff = old.diff(&incoming);
        let mut change = HashMap::new();
        change.insert(
            "coprocessor.region-split-keys".to_owned(),
            "10000".to_owned(),
        );
        change.insert("gc.max-write-bytes-per-sec".to_owned(), "100MB".to_owned());
        change.insert(
            "rocksdb.defaultcf.block-cache-size".to_owned(),
            "500MB".to_owned(),
        );
        change.insert(
            "storage.io-rate-limit.import-priority".to_owned(),
            "high".to_owned(),
        );
        let res = to_config_change(change).unwrap();
        assert_eq!(diff, res);

        // illegal cases
        let cases = vec![
            // wrong value type
            ("gc.max-write-bytes-per-sec".to_owned(), "10s".to_owned()),
            (
                "pessimistic-txn.wait-for-lock-timeout".to_owned(),
                "1MB".to_owned(),
            ),
            // missing or unknown config fields
            ("xxx.yyy".to_owned(), "12".to_owned()),
            (
                "rocksdb.defaultcf.block-cache-size.xxx".to_owned(),
                "50MB".to_owned(),
            ),
            ("rocksdb.xxx.block-cache-size".to_owned(), "50MB".to_owned()),
            ("rocksdb.block-cache-size".to_owned(), "50MB".to_owned()),
            // not support change config
            (
                "raftstore.raft-heartbeat-ticks".to_owned(),
                "100".to_owned(),
            ),
            ("raftstore.prevote".to_owned(), "false".to_owned()),
        ];
        for (name, value) in cases {
            let mut change = HashMap::new();
            change.insert(name, value);
            assert!(to_config_change(change).is_err());
        }
    }

    #[test]
    fn test_to_toml_encode() {
        let mut change = HashMap::new();
        change.insert(
            "raftstore.pd-heartbeat-tick-interval".to_owned(),
            "1h".to_owned(),
        );
        change.insert(
            "coprocessor.region-split-keys".to_owned(),
            "10000".to_owned(),
        );
        change.insert("gc.max-write-bytes-per-sec".to_owned(), "100MB".to_owned());
        change.insert(
            "rocksdb.defaultcf.titan.blob-run-mode".to_owned(),
            "read-only".to_owned(),
        );
        change.insert("raftstore.apply_pool_size".to_owned(), "7".to_owned());
        change.insert("raftstore.store-pool-size".to_owned(), "17".to_owned());
        let res = to_toml_encode(change).unwrap();
        assert_eq!(
            res.get("raftstore.pd-heartbeat-tick-interval"),
            Some(&"\"1h\"".to_owned())
        );
        assert_eq!(
            res.get("coprocessor.region-split-keys"),
            Some(&"10000".to_owned())
        );
        assert_eq!(
            res.get("gc.max-write-bytes-per-sec"),
            Some(&"\"100MB\"".to_owned())
        );
        assert_eq!(
            res.get("rocksdb.defaultcf.titan.blob-run-mode"),
            Some(&"\"read-only\"".to_owned())
        );
        assert_eq!(res.get("raftstore.apply-pool-size"), Some(&"7".to_owned()));
        assert_eq!(res.get("raftstore.store-pool-size"), Some(&"17".to_owned()));
    }

    fn new_engines<F: KvFormat>(
        cfg: TiKvConfig,
    ) -> (
        Storage<RocksDBEngine, DummyLockManager, F>,
        ConfigController,
        ReceiverWrapper<TtlCheckerTask>,
        Arc<FlowController>,
    ) {
        assert_eq!(F::TAG, cfg.storage.api_version());
        let engine = RocksDBEngine::new(
            &cfg.storage.data_dir,
            ALL_CFS,
            Some(cfg.rocksdb.build_cf_opts(
                &cfg.storage.block_cache.build_shared_cache(),
                None,
                cfg.storage.api_version(),
            )),
            true,
            None,
            Some(cfg.rocksdb.build_opt()),
        )
        .unwrap();
        let storage =
            TestStorageBuilder::<_, _, F>::from_engine_and_lock_mgr(engine, DummyLockManager)
                .config(cfg.storage.clone())
                .build()
                .unwrap();
        let engine = storage.get_engine().get_rocksdb();
        let (_tx, rx) = std::sync::mpsc::channel();
        let flow_controller = Arc::new(FlowController::new(
            &cfg.storage.flow_control,
            engine.clone(),
            rx,
        ));

        let (shared, cfg_controller) = (cfg.storage.block_cache.shared, ConfigController::new(cfg));
        cfg_controller.register(
            Module::Rocksdb,
            Box::new(DBConfigManger::new(engine.clone(), DBType::Kv, shared)),
        );
        let (scheduler, receiver) = dummy_scheduler();
        cfg_controller.register(
            Module::Storage,
            Box::new(StorageConfigManger::new(
                engine,
                shared,
                scheduler,
                flow_controller.clone(),
                storage.get_scheduler(),
            )),
        );
        (storage, cfg_controller, receiver, flow_controller)
    }

    #[test]
    fn test_flow_control() {
        let (mut cfg, _dir) = TiKvConfig::with_tmp().unwrap();
        cfg.storage.flow_control.l0_files_threshold = 50;
        cfg.validate().unwrap();
        let (storage, cfg_controller, _, flow_controller) = new_engines::<ApiV1>(cfg);
        let db = storage.get_engine().get_rocksdb();
        assert_eq!(
            db.get_options_cf(CF_DEFAULT)
                .unwrap()
                .get_level_zero_slowdown_writes_trigger(),
            50
        );
        assert_eq!(
            db.get_options_cf(CF_DEFAULT)
                .unwrap()
                .get_level_zero_stop_writes_trigger(),
            50
        );

        assert_eq!(
            db.get_options_cf(CF_DEFAULT)
                .unwrap()
                .get_disable_write_stall(),
            true
        );
        assert_eq!(flow_controller.enabled(), true);
        cfg_controller
            .update_config("storage.flow-control.enable", "false")
            .unwrap();
        assert_eq!(
            db.get_options_cf(CF_DEFAULT)
                .unwrap()
                .get_disable_write_stall(),
            false
        );
        assert_eq!(flow_controller.enabled(), false);
        cfg_controller
            .update_config("storage.flow-control.enable", "true")
            .unwrap();
        assert_eq!(
            db.get_options_cf(CF_DEFAULT)
                .unwrap()
                .get_disable_write_stall(),
            true
        );
        assert_eq!(flow_controller.enabled(), true);
    }

    #[test]
    fn test_change_resolved_ts_config() {
        use crossbeam::channel;

        pub struct TestConfigManager(channel::Sender<ConfigChange>);
        impl ConfigManager for TestConfigManager {
            fn dispatch(&mut self, change: ConfigChange) -> online_config::Result<()> {
                self.0.send(change).unwrap();
                Ok(())
            }
        }

        let (cfg, _dir) = TiKvConfig::with_tmp().unwrap();
        let cfg_controller = ConfigController::new(cfg);
        let (tx, rx) = channel::unbounded();
        cfg_controller.register(Module::ResolvedTs, Box::new(TestConfigManager(tx)));

        // Return error if try to update not support config or unknow config
        assert!(
            cfg_controller
                .update_config("resolved-ts.enable", "false")
                .is_err()
        );
        assert!(
            cfg_controller
                .update_config("resolved-ts.scan-lock-pool-size", "10")
                .is_err()
        );
        assert!(
            cfg_controller
                .update_config("resolved-ts.xxx", "false")
                .is_err()
        );

        let mut resolved_ts_cfg = cfg_controller.get_current().resolved_ts;
        // Default value
        assert_eq!(
            resolved_ts_cfg.advance_ts_interval,
            ReadableDuration::secs(1)
        );

        // Update `advance-ts-interval` to 100ms
        cfg_controller
            .update_config("resolved-ts.advance-ts-interval", "100ms")
            .unwrap();
        resolved_ts_cfg.update(rx.recv().unwrap());
        assert_eq!(
            resolved_ts_cfg.advance_ts_interval,
            ReadableDuration::millis(100)
        );

        // Return error if try to update `advance-ts-interval` to an invalid value
        assert!(
            cfg_controller
                .update_config("resolved-ts.advance-ts-interval", "0m")
                .is_err()
        );
        assert_eq!(
            resolved_ts_cfg.advance_ts_interval,
            ReadableDuration::millis(100)
        );

        // Update `advance-ts-interval` to 3s
        cfg_controller
            .update_config("resolved-ts.advance-ts-interval", "3s")
            .unwrap();
        resolved_ts_cfg.update(rx.recv().unwrap());
        assert_eq!(
            resolved_ts_cfg.advance_ts_interval,
            ReadableDuration::secs(3)
        );
    }

    #[test]
    fn test_change_rocksdb_config() {
        let (mut cfg, _dir) = TiKvConfig::with_tmp().unwrap();
        cfg.rocksdb.max_background_jobs = 4;
        cfg.rocksdb.max_background_flushes = 2;
        cfg.rocksdb.defaultcf.disable_auto_compactions = false;
        cfg.rocksdb.defaultcf.target_file_size_base = ReadableSize::mb(64);
        cfg.rocksdb.defaultcf.block_cache_size = ReadableSize::mb(8);
        cfg.rocksdb.rate_bytes_per_sec = ReadableSize::mb(64);
        cfg.rocksdb.rate_limiter_auto_tuned = false;
        cfg.storage.block_cache.shared = false;
        cfg.validate().unwrap();
        let (storage, cfg_controller, ..) = new_engines::<ApiV1>(cfg);
        let db = storage.get_engine().get_rocksdb();

        // update max_background_jobs
        assert_eq!(db.get_db_options().get_max_background_jobs(), 4);

        cfg_controller
            .update_config("rocksdb.max-background-jobs", "8")
            .unwrap();
        assert_eq!(db.get_db_options().get_max_background_jobs(), 8);

        // update max_background_flushes, set to a bigger value
        assert_eq!(db.get_db_options().get_max_background_flushes(), 2);

        cfg_controller
            .update_config("rocksdb.max-background-flushes", "5")
            .unwrap();
        assert_eq!(db.get_db_options().get_max_background_flushes(), 5);

        // update rate_bytes_per_sec
        assert_eq!(
            db.get_db_options().get_rate_bytes_per_sec().unwrap(),
            ReadableSize::mb(64).0 as i64
        );

        cfg_controller
            .update_config("rocksdb.rate-bytes-per-sec", "128MB")
            .unwrap();
        assert_eq!(
            db.get_db_options().get_rate_bytes_per_sec().unwrap(),
            ReadableSize::mb(128).0 as i64
        );

        // update some configs on default cf
        let cf_opts = db.get_options_cf(CF_DEFAULT).unwrap();
        assert_eq!(cf_opts.get_disable_auto_compactions(), false);
        assert_eq!(cf_opts.get_target_file_size_base(), ReadableSize::mb(64).0);
        assert_eq!(cf_opts.get_block_cache_capacity(), ReadableSize::mb(8).0);

        let mut change = HashMap::new();
        change.insert(
            "rocksdb.defaultcf.disable-auto-compactions".to_owned(),
            "true".to_owned(),
        );
        change.insert(
            "rocksdb.defaultcf.target-file-size-base".to_owned(),
            "32MB".to_owned(),
        );
        change.insert(
            "rocksdb.defaultcf.block-cache-size".to_owned(),
            "256MB".to_owned(),
        );
        cfg_controller.update(change).unwrap();

        let cf_opts = db.get_options_cf(CF_DEFAULT).unwrap();
        assert_eq!(cf_opts.get_disable_auto_compactions(), true);
        assert_eq!(cf_opts.get_target_file_size_base(), ReadableSize::mb(32).0);
        assert_eq!(cf_opts.get_block_cache_capacity(), ReadableSize::mb(256).0);

        // Can not update block cache through storage module
        // when shared block cache is disabled
        assert!(
            cfg_controller
                .update_config("storage.block-cache.capacity", "512MB")
                .is_err()
        );
    }

    #[test]
    fn test_change_rate_limiter_auto_tuned() {
        let (mut cfg, _dir) = TiKvConfig::with_tmp().unwrap();
        // vanilla limiter does not support dynamically changing auto-tuned mode.
        cfg.rocksdb.rate_limiter_auto_tuned = true;
        cfg.validate().unwrap();
        let (storage, cfg_controller, ..) = new_engines::<ApiV1>(cfg);
        let db = storage.get_engine().get_rocksdb();

        // update rate_limiter_auto_tuned
        assert_eq!(
            db.get_db_options().get_rate_limiter_auto_tuned().unwrap(),
            true
        );

        cfg_controller
            .update_config("rocksdb.rate_limiter_auto_tuned", "false")
            .unwrap();
        assert_eq!(
            db.get_db_options().get_rate_limiter_auto_tuned().unwrap(),
            false
        );
    }

    #[test]
    fn test_change_shared_block_cache() {
        let (mut cfg, _dir) = TiKvConfig::with_tmp().unwrap();
        cfg.storage.block_cache.shared = true;
        cfg.validate().unwrap();
        let (storage, cfg_controller, ..) = new_engines::<ApiV1>(cfg);
        let db = storage.get_engine().get_rocksdb();

        // Can not update shared block cache through rocksdb module
        assert!(
            cfg_controller
                .update_config("rocksdb.defaultcf.block-cache-size", "256MB")
                .is_err()
        );

        cfg_controller
            .update_config("storage.block-cache.capacity", "256MB")
            .unwrap();

        let defaultcf_opts = db.get_options_cf(CF_DEFAULT).unwrap();
        assert_eq!(
            defaultcf_opts.get_block_cache_capacity(),
            ReadableSize::mb(256).0
        );
    }

    #[test]
    fn test_dispatch_titan_blob_run_mode_config() {
        let mut cfg = TiKvConfig::default();
        let mut incoming = cfg.clone();
        cfg.rocksdb.defaultcf.titan.blob_run_mode = BlobRunMode::Normal;
        incoming.rocksdb.defaultcf.titan.blob_run_mode = BlobRunMode::Fallback;

        let diff = cfg
            .rocksdb
            .defaultcf
            .titan
            .diff(&incoming.rocksdb.defaultcf.titan);
        assert_eq!(diff.len(), 1);

        let diff = config_value_to_string(diff.into_iter().collect());
        assert_eq!(diff.len(), 1);
        assert_eq!(diff[0].0.as_str(), "blob_run_mode");
        assert_eq!(diff[0].1.as_str(), "kFallback");
    }

    #[test]
    fn test_change_ttl_check_poll_interval() {
        let (mut cfg, _dir) = TiKvConfig::with_tmp().unwrap();
        cfg.storage.block_cache.shared = true;
        cfg.validate().unwrap();
        let (_, cfg_controller, mut rx, _) = new_engines::<ApiV1>(cfg);

        // Can not update shared block cache through rocksdb module
        cfg_controller
            .update_config("storage.ttl_check_poll_interval", "10s")
            .unwrap();
        match rx.recv() {
            None => unreachable!(),
            Some(TtlCheckerTask::UpdatePollInterval(d)) => assert_eq!(d, Duration::from_secs(10)),
        }
    }

    #[test]
    fn test_change_store_scheduler_worker_pool_size() {
        let (mut cfg, _dir) = TiKvConfig::with_tmp().unwrap();
        cfg.storage.scheduler_worker_pool_size = 4;
        cfg.validate().unwrap();
        let (storage, cfg_controller, ..) = new_engines::<ApiV1>(cfg);
        let scheduler = storage.get_scheduler();

        let max_pool_size = std::cmp::max(4, SysQuota::cpu_cores_quota() as usize);

        let check_scale_pool_size = |size: usize, ok: bool| {
            let origin_pool_size = scheduler
                .get_sched_pool(CommandPri::Normal)
                .pool
                .get_pool_size();
            let origin_pool_size_high = scheduler
                .get_sched_pool(CommandPri::High)
                .pool
                .get_pool_size();
            let res = cfg_controller
                .update_config("storage.scheduler-worker-pool-size", &format!("{}", size));
            let (expected_size, expected_size_high) = if ok {
                res.unwrap();
                (size, std::cmp::max(size / 2, 1))
            } else {
                assert!(res.is_err());
                (origin_pool_size, origin_pool_size_high)
            };
            assert_eq!(
                scheduler
                    .get_sched_pool(CommandPri::Normal)
                    .pool
                    .get_pool_size(),
                expected_size
            );
            assert_eq!(
                scheduler
                    .get_sched_pool(CommandPri::High)
                    .pool
                    .get_pool_size(),
                expected_size_high
            );
        };

        check_scale_pool_size(0, false);
        check_scale_pool_size(max_pool_size + 1, false);
        check_scale_pool_size(1, true);
        check_scale_pool_size(max_pool_size, true);
    }

    #[test]
    fn test_change_quota_config() {
        let (mut cfg, _dir) = TiKvConfig::with_tmp().unwrap();
        cfg.quota.foreground_cpu_time = 1000;
        cfg.quota.foreground_write_bandwidth = ReadableSize::mb(128);
        cfg.quota.foreground_read_bandwidth = ReadableSize::mb(256);
        cfg.quota.max_delay_duration = ReadableDuration::secs(1);
        cfg.validate().unwrap();

        let quota_limiter = Arc::new(QuotaLimiter::new(
            cfg.quota.foreground_cpu_time,
            cfg.quota.foreground_write_bandwidth,
            cfg.quota.foreground_read_bandwidth,
            cfg.quota.max_delay_duration,
        ));

        let cfg_controller = ConfigController::new(cfg.clone());
        cfg_controller.register(
            Module::Quota,
            Box::new(QuotaLimitConfigManager::new(Arc::clone(&quota_limiter))),
        );
        assert_eq!(cfg_controller.get_current(), cfg);

        // u64::MAX ns casts to 213503d.
        assert!(
            cfg_controller
                .update_config("quota.max-delay-duration", "213504d")
                .is_err()
        );
        assert_eq!(cfg_controller.get_current(), cfg);

        cfg_controller
            .update_config("quota.foreground-cpu-time", "2000")
            .unwrap();
        cfg.quota.foreground_cpu_time = 2000;
        assert_eq!(cfg_controller.get_current(), cfg);

        cfg_controller
            .update_config("quota.foreground-write-bandwidth", "256MB")
            .unwrap();
        cfg.quota.foreground_write_bandwidth = ReadableSize::mb(256);
        assert_eq!(cfg_controller.get_current(), cfg);

        let mut sample = quota_limiter.new_sample();
        sample.add_read_bytes(ReadableSize::mb(32).0 as usize);
        let should_delay = block_on(quota_limiter.async_consume(sample));
        assert_eq!(should_delay, Duration::from_millis(125));

        cfg_controller
            .update_config("quota.foreground-read-bandwidth", "512MB")
            .unwrap();
        cfg.quota.foreground_read_bandwidth = ReadableSize::mb(512);
        assert_eq!(cfg_controller.get_current(), cfg);
        let mut sample = quota_limiter.new_sample();
        sample.add_write_bytes(ReadableSize::mb(128).0 as usize);
        let should_delay = block_on(quota_limiter.async_consume(sample));
        assert_eq!(should_delay, Duration::from_millis(250));

        cfg_controller
            .update_config("quota.max-delay-duration", "50ms")
            .unwrap();
        cfg.quota.max_delay_duration = ReadableDuration::millis(50);
        assert_eq!(cfg_controller.get_current(), cfg);
        let mut sample = quota_limiter.new_sample();
        sample.add_write_bytes(ReadableSize::mb(128).0 as usize);
        let should_delay = block_on(quota_limiter.async_consume(sample));
        assert_eq!(should_delay, Duration::from_millis(50));
    }

    #[test]
    fn test_compatible_adjust_validate_equal() {
        // After calling many time of `compatible_adjust` and `validate` should has
        // the same effect as calling `compatible_adjust` and `validate` one time
        let mut c = TiKvConfig::default();
        let mut cfg = c.clone();
        c.compatible_adjust();
        c.validate().unwrap();

        for _ in 0..10 {
            cfg.compatible_adjust();
            cfg.validate().unwrap();
            assert_eq!(c, cfg);
        }
    }

    #[test]
    fn test_readpool_compatible_adjust_config() {
        let content = r#"
        [readpool.storage]
        [readpool.coprocessor]
        "#;
        let mut cfg: TiKvConfig = toml::from_str(content).unwrap();
        cfg.compatible_adjust();
        assert_eq!(cfg.readpool.storage.use_unified_pool, Some(true));
        assert_eq!(cfg.readpool.coprocessor.use_unified_pool, Some(true));

        let content = r#"
        [readpool.storage]
        stack-size = "1MB"
        [readpool.coprocessor]
        normal-concurrency = 1
        "#;
        let mut cfg: TiKvConfig = toml::from_str(content).unwrap();
        cfg.compatible_adjust();
        assert_eq!(cfg.readpool.storage.use_unified_pool, Some(false));
        assert_eq!(cfg.readpool.coprocessor.use_unified_pool, Some(false));
    }

    #[test]
    fn test_unrecognized_config_keys() {
        let mut temp_config_file = tempfile::NamedTempFile::new().unwrap();
        let temp_config_writer = temp_config_file.as_file_mut();
        temp_config_writer
            .write_all(
                br#"
                    log-level = "debug"
                    log-fmt = "json"
                    [readpool.unified]
                    min-threads-count = 5
                    stack-size = "20MB"
                    [import]
                    num_threads = 4
                    [gcc]
                    batch-keys = 1024
                    [[security.encryption.master-keys]]
                    type = "file"
                "#,
            )
            .unwrap();
        temp_config_writer.sync_data().unwrap();

        let mut unrecognized_keys = Vec::new();
        let _ = TiKvConfig::from_file(temp_config_file.path(), Some(&mut unrecognized_keys));

        assert_eq!(
            unrecognized_keys,
            vec![
                "log-fmt".to_owned(),
                "readpool.unified.min-threads-count".to_owned(),
                "import.num_threads".to_owned(),
                "gcc".to_owned(),
                "security.encryption.master-keys".to_owned(),
            ],
        );
    }

    #[test]
    fn test_raft_engine_dir() {
        let content = r#"
            [raft-engine]
            enable = true
        "#;
        let mut cfg: TiKvConfig = toml::from_str(content).unwrap();
        cfg.validate().unwrap();
        assert_eq!(
            cfg.raft_engine.config.dir,
            config::canonicalize_sub_path(&cfg.storage.data_dir, "raft-engine").unwrap()
        );
    }

    #[test]
    fn test_compaction_guard() {
        // Test comopaction guard disabled.
        {
            let config = DefaultCfConfig {
                target_file_size_base: ReadableSize::mb(16),
                enable_compaction_guard: false,
                ..Default::default()
            };
            let provider = Some(MockRegionInfoProvider::new(vec![]));
            let cf_opts = build_cf_opt!(config, CF_DEFAULT, None /*cache*/, provider);
            assert_eq!(
                config.target_file_size_base.0,
                cf_opts.get_target_file_size_base()
            );
        }
        // Test compaction guard enabled but region info provider is missing.
        {
            let config = DefaultCfConfig {
                target_file_size_base: ReadableSize::mb(16),
                enable_compaction_guard: true,
                ..Default::default()
            };
            let provider: Option<MockRegionInfoProvider> = None;
            let cf_opts = build_cf_opt!(config, CF_DEFAULT, None /*cache*/, provider);
            assert_eq!(
                config.target_file_size_base.0,
                cf_opts.get_target_file_size_base()
            );
        }
        // Test compaction guard enabled.
        {
            let config = DefaultCfConfig {
                target_file_size_base: ReadableSize::mb(16),
                enable_compaction_guard: true,
                compaction_guard_min_output_file_size: ReadableSize::mb(4),
                compaction_guard_max_output_file_size: ReadableSize::mb(64),
                ..Default::default()
            };
            let provider = Some(MockRegionInfoProvider::new(vec![]));
            let cf_opts = build_cf_opt!(config, CF_DEFAULT, None /*cache*/, provider);
            assert_eq!(
                config.compaction_guard_max_output_file_size.0,
                cf_opts.get_target_file_size_base()
            );
        }
    }

    #[test]
    fn test_validate_tikv_config() {
        let mut cfg = TiKvConfig::default();
        let default_region_split_check_diff = cfg.raft_store.region_split_check_diff.0;
        cfg.raft_store.region_split_check_diff.0 += 1;
        assert!(cfg.validate().is_ok());
        assert_eq!(
            cfg.raft_store.region_split_check_diff.0,
            default_region_split_check_diff + 1
        );

        // Test validating memory_usage_limit when it's greater than max.
        cfg.memory_usage_limit = Some(ReadableSize(SysQuota::memory_limit_in_bytes() * 2));
        assert!(cfg.validate().is_err());

        // Test memory_usage_limit is based on block cache size if it's not configured.
        cfg.memory_usage_limit = None;
        cfg.storage.block_cache.capacity = Some(ReadableSize(3 * GIB));
        assert!(cfg.validate().is_ok());
        assert_eq!(cfg.memory_usage_limit.unwrap(), ReadableSize(5 * GIB));

        // Test memory_usage_limit will fallback to system memory capacity with huge block cache.
        cfg.memory_usage_limit = None;
        let system = SysQuota::memory_limit_in_bytes();
        cfg.storage.block_cache.capacity = Some(ReadableSize(system * 3 / 4));
        assert!(cfg.validate().is_ok());
        assert_eq!(cfg.memory_usage_limit.unwrap(), ReadableSize(system));
    }

    #[test]
    fn test_validate_tikv_wal_config() {
        let tmp_path = tempfile::Builder::new().tempdir().unwrap().into_path();
        macro_rules! tmp_path_string_generate {
            ($base:expr, $($sub:expr),+) => {{
                let mut path: ::std::path::PathBuf = $base.clone();
                $(
                    path.push($sub);
                )*
                String::from(path.to_str().unwrap())
            }}
        }

        {
            let mut cfg = TiKvConfig::default();
            assert!(cfg.validate().is_ok());
        }

        {
            let mut cfg = TiKvConfig::default();
            cfg.storage.data_dir = tmp_path_string_generate!(tmp_path, "data");
            cfg.raft_store.raftdb_path = tmp_path_string_generate!(tmp_path, "data", "db");
            assert!(cfg.validate().is_err());
        }

        {
            let mut cfg = TiKvConfig::default();
            cfg.storage.data_dir = tmp_path_string_generate!(tmp_path, "data", "kvdb");
            cfg.raft_store.raftdb_path =
                tmp_path_string_generate!(tmp_path, "data", "raftdb", "db");
            cfg.rocksdb.wal_dir = tmp_path_string_generate!(tmp_path, "data", "raftdb", "db");
            assert!(cfg.validate().is_err());
        }

        {
            let mut cfg = TiKvConfig::default();
            cfg.storage.data_dir = tmp_path_string_generate!(tmp_path, "data", "kvdb");
            cfg.raft_store.raftdb_path =
                tmp_path_string_generate!(tmp_path, "data", "raftdb", "db");
            cfg.raftdb.wal_dir = tmp_path_string_generate!(tmp_path, "data", "kvdb", "db");
            assert!(cfg.validate().is_err());
        }

        {
            let mut cfg = TiKvConfig::default();
            cfg.rocksdb.wal_dir = tmp_path_string_generate!(tmp_path, "data", "wal");
            cfg.raftdb.wal_dir = tmp_path_string_generate!(tmp_path, "data", "wal");
            assert!(cfg.validate().is_err());
        }

        {
            let mut cfg = TiKvConfig::default();
            cfg.storage.data_dir = tmp_path_string_generate!(tmp_path, "data", "kvdb");
            cfg.raft_store.raftdb_path =
                tmp_path_string_generate!(tmp_path, "data", "raftdb", "db");
            cfg.rocksdb.wal_dir = tmp_path_string_generate!(tmp_path, "data", "kvdb", "db");
            cfg.raftdb.wal_dir = tmp_path_string_generate!(tmp_path, "data", "raftdb", "db");
            assert!(cfg.validate().is_ok());
        }
    }

    #[test]
    fn test_background_job_limits() {
        // cpu num = 1
        assert_eq!(
            get_background_job_limits_impl(1 /*cpu_num*/, &KVDB_DEFAULT_BACKGROUND_JOB_LIMITS),
            BackgroundJobLimits {
                max_background_jobs: 2,
                max_background_flushes: 1,
                max_sub_compactions: 1,
                max_titan_background_gc: 1,
            }
        );
        assert_eq!(
            get_background_job_limits_impl(
                1, /*cpu_num*/
                &RAFTDB_DEFAULT_BACKGROUND_JOB_LIMITS
            ),
            BackgroundJobLimits {
                max_background_jobs: 2,
                max_background_flushes: 1,
                max_sub_compactions: 1,
                max_titan_background_gc: 1,
            }
        );
        // cpu num = 2
        assert_eq!(
            get_background_job_limits_impl(2 /*cpu_num*/, &KVDB_DEFAULT_BACKGROUND_JOB_LIMITS),
            BackgroundJobLimits {
                max_background_jobs: 2,
                max_background_flushes: 1,
                max_sub_compactions: 1,
                max_titan_background_gc: 2,
            }
        );
        assert_eq!(
            get_background_job_limits_impl(
                2, /*cpu_num*/
                &RAFTDB_DEFAULT_BACKGROUND_JOB_LIMITS
            ),
            BackgroundJobLimits {
                max_background_jobs: 2,
                max_background_flushes: 1,
                max_sub_compactions: 1,
                max_titan_background_gc: 2,
            }
        );
        // cpu num = 4
        assert_eq!(
            get_background_job_limits_impl(4 /*cpu_num*/, &KVDB_DEFAULT_BACKGROUND_JOB_LIMITS),
            BackgroundJobLimits {
                max_background_jobs: 3,
                max_background_flushes: 1,
                max_sub_compactions: 1,
                max_titan_background_gc: 4,
            }
        );
        assert_eq!(
            get_background_job_limits_impl(
                4, /*cpu_num*/
                &RAFTDB_DEFAULT_BACKGROUND_JOB_LIMITS
            ),
            BackgroundJobLimits {
                max_background_jobs: 3,
                max_background_flushes: 1,
                max_sub_compactions: 1,
                max_titan_background_gc: 4,
            }
        );
        // cpu num = 8
        assert_eq!(
            get_background_job_limits_impl(8 /*cpu_num*/, &KVDB_DEFAULT_BACKGROUND_JOB_LIMITS),
            BackgroundJobLimits {
                max_background_jobs: 7,
                max_background_flushes: 2,
                max_sub_compactions: 3,
                max_titan_background_gc: 4,
            }
        );
        assert_eq!(
            get_background_job_limits_impl(
                8, /*cpu_num*/
                &RAFTDB_DEFAULT_BACKGROUND_JOB_LIMITS
            ),
            RAFTDB_DEFAULT_BACKGROUND_JOB_LIMITS,
        );
        // cpu num = 16
        assert_eq!(
            get_background_job_limits_impl(
                16, /*cpu_num*/
                &KVDB_DEFAULT_BACKGROUND_JOB_LIMITS
            ),
            KVDB_DEFAULT_BACKGROUND_JOB_LIMITS,
        );
        assert_eq!(
            get_background_job_limits_impl(
                16, /*cpu_num*/
                &RAFTDB_DEFAULT_BACKGROUND_JOB_LIMITS
            ),
            RAFTDB_DEFAULT_BACKGROUND_JOB_LIMITS,
        );
    }

    #[test]
    fn test_config_template_is_valid() {
        let template_config = std::include_str!("../etc/config-template.toml")
            .lines()
            .map(|l| l.strip_prefix('#').unwrap_or(l))
            .join("\n");

        let mut cfg: TiKvConfig = toml::from_str(&template_config).unwrap();
        cfg.validate().unwrap();
    }

    #[test]
    fn test_config_template_no_superfluous_keys() {
        let template_config = std::include_str!("../etc/config-template.toml")
            .lines()
            .map(|l| l.strip_prefix('#').unwrap_or(l))
            .join("\n");

        let mut deserializer = toml::Deserializer::new(&template_config);
        let mut unrecognized_keys = Vec::new();
        let _: TiKvConfig = serde_ignored::deserialize(&mut deserializer, |key| {
            unrecognized_keys.push(key.to_string())
        })
        .unwrap();

        // Don't use `is_empty()` so we see which keys are superfluous on failure.
        assert_eq!(unrecognized_keys, Vec::<String>::new());
    }

    #[test]
    fn test_config_template_matches_default() {
        let template_config = std::include_str!("../etc/config-template.toml")
            .lines()
            .map(|l| l.strip_prefix('#').unwrap_or(l))
            .join("\n");

        let mut cfg: TiKvConfig = toml::from_str(&template_config).unwrap();
        let mut default_cfg = TiKvConfig::default();

        // Some default values are computed based on the environment.
        // Because we can't set config values for these in `config-template.toml`, we will handle
        // them manually.
        cfg.readpool.unified.max_thread_count = default_cfg.readpool.unified.max_thread_count;
        cfg.readpool.storage.high_concurrency = default_cfg.readpool.storage.high_concurrency;
        cfg.readpool.storage.normal_concurrency = default_cfg.readpool.storage.normal_concurrency;
        cfg.readpool.storage.low_concurrency = default_cfg.readpool.storage.low_concurrency;
        cfg.readpool.coprocessor.high_concurrency =
            default_cfg.readpool.coprocessor.high_concurrency;
        cfg.readpool.coprocessor.normal_concurrency =
            default_cfg.readpool.coprocessor.normal_concurrency;
        cfg.readpool.coprocessor.low_concurrency = default_cfg.readpool.coprocessor.low_concurrency;
        cfg.server.grpc_memory_pool_quota = default_cfg.server.grpc_memory_pool_quota;
        cfg.server.background_thread_count = default_cfg.server.background_thread_count;
        cfg.server.end_point_max_concurrency = default_cfg.server.end_point_max_concurrency;
        cfg.storage.scheduler_worker_pool_size = default_cfg.storage.scheduler_worker_pool_size;
        cfg.rocksdb.max_background_jobs = default_cfg.rocksdb.max_background_jobs;
        cfg.rocksdb.max_background_flushes = default_cfg.rocksdb.max_background_flushes;
        cfg.rocksdb.max_sub_compactions = default_cfg.rocksdb.max_sub_compactions;
        cfg.rocksdb.titan.max_background_gc = default_cfg.rocksdb.titan.max_background_gc;
        cfg.raftdb.max_background_jobs = default_cfg.raftdb.max_background_jobs;
        cfg.raftdb.max_background_flushes = default_cfg.raftdb.max_background_flushes;
        cfg.raftdb.max_sub_compactions = default_cfg.raftdb.max_sub_compactions;
        cfg.raftdb.titan.max_background_gc = default_cfg.raftdb.titan.max_background_gc;
        cfg.backup.num_threads = default_cfg.backup.num_threads;

        // There is another set of config values that we can't directly compare:
        // When the default values are `None`, but are then resolved to `Some(_)` later on.
        default_cfg.readpool.storage.adjust_use_unified_pool();
        default_cfg.readpool.coprocessor.adjust_use_unified_pool();
        default_cfg.security.redact_info_log = Some(false);

        // Other special cases.
        cfg.pd.retry_max_count = default_cfg.pd.retry_max_count; // Both -1 and isize::MAX are the same.
        cfg.storage.block_cache.capacity = None; // Either `None` and a value is computed or `Some(_)` fixed value.
        cfg.memory_usage_limit = None;
        cfg.coprocessor_v2.coprocessor_plugin_directory = None; // Default is `None`, which is represented by not setting the key.

        assert_eq!(cfg, default_cfg);
    }

    #[test]
    fn test_compatibility_with_old_config_template() {
        let mut buf = Vec::new();
        let resp = reqwest::blocking::get(
            "https://raw.githubusercontent.com/tikv/tikv/master/etc/config-template.toml",
        );
        match resp {
            Ok(mut resp) => {
                std::io::copy(&mut resp, &mut buf).expect("failed to copy content");
                let template_config = std::str::from_utf8(&buf)
                    .unwrap()
                    .lines()
                    .map(|l| l.strip_prefix('#').unwrap_or(l))
                    .join("\n");
                let _: TiKvConfig = toml::from_str(&template_config).unwrap();
            }
            Err(e) => {
                if e.is_timeout() {
                    println!("warn: fail to download latest config template due to timeout");
                } else {
                    panic!("fail to download latest config template");
                }
            }
        }
    }

    #[test]
    fn test_cdc() {
        let content = r#"
            [cdc]
        "#;
        let mut cfg: TiKvConfig = toml::from_str(content).unwrap();
        cfg.validate().unwrap();

        // old-value-cache-size is deprecated, 0 must not report error.
        let content = r#"
            [cdc]
            old-value-cache-size = 0
        "#;
        let mut cfg: TiKvConfig = toml::from_str(content).unwrap();
        cfg.validate().unwrap();

        let content = r#"
            [cdc]
            min-ts-interval = "0s"
        "#;
        let mut cfg: TiKvConfig = toml::from_str(content).unwrap();
        cfg.validate().unwrap_err();

        let content = r#"
            [cdc]
            incremental-scan-threads = 0
        "#;
        let mut cfg: TiKvConfig = toml::from_str(content).unwrap();
        cfg.validate().unwrap_err();

        let content = r#"
            [cdc]
            incremental-scan-concurrency = 0
        "#;
        let mut cfg: TiKvConfig = toml::from_str(content).unwrap();
        cfg.validate().unwrap_err();

        let content = r#"
            [cdc]
            incremental-scan-concurrency = 1
            incremental-scan-threads = 2
        "#;
        let mut cfg: TiKvConfig = toml::from_str(content).unwrap();
        cfg.validate().unwrap_err();
    }

    #[test]
    fn test_module_from_str() {
        let cases = vec![
            ("readpool", Module::Readpool),
            ("server", Module::Server),
            ("metric", Module::Metric),
            ("raft_store", Module::Raftstore),
            ("coprocessor", Module::Coprocessor),
            ("pd", Module::Pd),
            ("split", Module::Split),
            ("rocksdb", Module::Rocksdb),
            ("raft_engine", Module::RaftEngine),
            ("storage", Module::Storage),
            ("security", Module::Security),
            ("import", Module::Import),
            ("backup", Module::Backup),
            ("pessimistic_txn", Module::PessimisticTxn),
            ("gc", Module::Gc),
            ("cdc", Module::CDC),
            ("resolved_ts", Module::ResolvedTs),
            ("resource_metering", Module::ResourceMetering),
            ("unknown", Module::Unknown("unknown".to_string())),
        ];
        for (name, module) in cases {
            assert_eq!(Module::from(name), module);
        }
    }

    #[test]
    fn test_numeric_enum_serializing() {
        let normal_string_config = r#"
            compaction-style = 1
        "#;
        let config: DefaultCfConfig = toml::from_str(normal_string_config).unwrap();
        assert_eq!(config.compaction_style, DBCompactionStyle::Universal);

        // Test if we support string value
        let normal_string_config = r#"
            compaction-style = "universal"
        "#;
        let config: DefaultCfConfig = toml::from_str(normal_string_config).unwrap();
        assert_eq!(config.compaction_style, DBCompactionStyle::Universal);
        assert!(
            toml::to_string(&config)
                .unwrap()
                .contains("compaction-style = 1")
        );

        let bad_string_config = r#"
            compaction-style = "level1"
        "#;
        let r = panic_hook::recover_safe(|| {
            let _: DefaultCfConfig = toml::from_str(bad_string_config).unwrap();
        });
        assert!(r.is_err());

        let bad_string_config = r#"
            compaction-style = 4
        "#;
        let r = panic_hook::recover_safe(|| {
            let _: DefaultCfConfig = toml::from_str(bad_string_config).unwrap();
        });
        assert!(r.is_err());

        // rate-limiter-mode default values is 2
        let config_str = r#"
            rate-limiter-mode = 1
        "#;

        let config: DbConfig = toml::from_str(config_str).unwrap();
        assert_eq!(config.rate_limiter_mode, DBRateLimiterMode::ReadOnly);

        assert!(
            toml::to_string(&config)
                .unwrap()
                .contains("rate-limiter-mode = 1")
        );
    }

    #[test]
    fn test_serde_to_online_config() {
        let cases = vec![
            (
                "raftstore.store_pool_size",
                "raft_store.store_batch_system.pool_size",
            ),
            (
                "raftstore.store-pool-size",
                "raft_store.store_batch_system.pool_size",
            ),
            (
                "raftstore.store_max_batch_size",
                "raft_store.store_batch_system.max_batch_size",
            ),
            (
                "raftstore.store-max-batch-size",
                "raft_store.store_batch_system.max_batch_size",
            ),
            (
                "raftstore.apply_pool_size",
                "raft_store.apply_batch_system.pool_size",
            ),
            (
                "raftstore.apply-pool-size",
                "raft_store.apply_batch_system.pool_size",
            ),
            (
                "raftstore.apply_max_batch_size",
                "raft_store.apply_batch_system.max_batch_size",
            ),
            (
                "raftstore.apply-max-batch-size",
                "raft_store.apply_batch_system.max_batch_size",
            ),
            (
                "raftstore.store_io_pool_size",
                "raft_store.store_io_pool_size",
            ),
            (
                "raftstore.store-io-pool-size",
                "raft_store.store_io_pool_size",
            ),
            (
                "raftstore.apply_yield_duration",
                "raft_store.apply_yield_duration",
            ),
            (
                "raftstore.apply-yield-duration",
                "raft_store.apply_yield_duration",
            ),
            (
                "raftstore.raft_store_max_leader_lease",
                "raft_store.raft_store_max_leader_lease",
            ),
        ];

        for (name, res) in cases {
            assert_eq!(serde_to_online_config(name.into()).as_str(), res);
        }
    }
}<|MERGE_RESOLUTION|>--- conflicted
+++ resolved
@@ -63,29 +63,13 @@
     coprocessor_v2::Config as CoprocessorV2Config,
     import::Config as ImportConfig,
     server::{
-        gc_worker::{GcConfig, WriteCompactionFilterFactory},
+        gc_worker::{GcConfig, RawCompactionFilterFactory, WriteCompactionFilterFactory},
         lock_manager::Config as PessimisticTxnConfig,
         ttl::TtlCompactionFilterFactory,
         Config as ServerConfig, CONFIG_ROCKSDB_GAUGE,
     },
     storage::config::{Config as StorageConfig, DEFAULT_DATA_DIR},
 };
-<<<<<<< HEAD
-use tikv_util::sys::SysQuota;
-use tikv_util::time::duration_to_sec;
-use tikv_util::yatp_pool;
-
-use crate::coprocessor_v2::Config as CoprocessorV2Config;
-use crate::import::Config as ImportConfig;
-use crate::server::gc_worker::GcConfig;
-use crate::server::gc_worker::{RawCompactionFilterFactory, WriteCompactionFilterFactory};
-use crate::server::lock_manager::Config as PessimisticTxnConfig;
-use crate::server::ttl::TtlCompactionFilterFactory;
-use crate::server::Config as ServerConfig;
-use crate::server::CONFIG_ROCKSDB_GAUGE;
-use crate::storage::config::{Config as StorageConfig, DEFAULT_DATA_DIR};
-=======
->>>>>>> aaf47d0c
 
 pub const DEFAULT_ROCKSDB_SUB_DIR: &str = "db";
 
