--- conflicted
+++ resolved
@@ -31,14 +31,10 @@
         PrepopulateBlockCache,
     },
     util::{FixedPrefixSliceTransform, FixedSuffixSliceTransform, NoopSliceTransform},
-<<<<<<< HEAD
-    RaftDBLogger, RangePropertiesCollectorFactory, RawMvccPropertiesCollectorFactory, RocksEngine,
-    RocksEventListener, RocksSstPartitionerFactory, RocksdbLogger, TtlPropertiesCollectorFactory,
-=======
-    RaftDbLogger, RangePropertiesCollectorFactory, RocksCfOptions, RocksDbOptions, RocksEngine,
-    RocksEventListener, RocksTitanDbOptions, RocksdbLogger, TtlPropertiesCollectorFactory,
->>>>>>> 0030aeb9
-    DEFAULT_PROP_KEYS_INDEX_DISTANCE, DEFAULT_PROP_SIZE_INDEX_DISTANCE,
+    RaftDbLogger, RangePropertiesCollectorFactory, RawMvccPropertiesCollectorFactory,
+    RocksCfOptions, RocksDbOptions, RocksEngine, RocksEventListener, RocksTitanDbOptions,
+    RocksdbLogger, TtlPropertiesCollectorFactory, DEFAULT_PROP_KEYS_INDEX_DISTANCE,
+    DEFAULT_PROP_SIZE_INDEX_DISTANCE,
 };
 use engine_traits::{
     CfOptions as _, CfOptionsExt, DbOptions as _, DbOptionsExt, TabletAccessor,
