--- conflicted
+++ resolved
@@ -698,21 +698,12 @@
 #[allow(dead_code)] // Some interfaces are not used with different compile options.
 #[cfg(any(test, feature = "failpoints"))]
 pub mod test_utils {
-<<<<<<< HEAD
-    use super::*;
-    use crate::storage::kv::RocksEngine as StorageRocksEngine;
-    use engine_rocks::raw::{CompactOptions, CompactionOptions};
-    use engine_rocks::util::get_cf_handle;
-    use engine_rocks::RocksEngine;
-    use engine_traits::{SyncMutable, CF_DEFAULT, CF_WRITE};
-=======
     use engine_rocks::{
         raw::{CompactOptions, CompactionOptions},
         util::get_cf_handle,
         RocksEngine,
     };
-    use engine_traits::{SyncMutable, CF_WRITE};
->>>>>>> aaf47d0c
+    use engine_traits::{SyncMutable, CF_DEFAULT, CF_WRITE};
     use raftstore::coprocessor::region_info_accessor::MockRegionInfoProvider;
     use tikv_util::{
         config::VersionTrack,
