--- conflicted
+++ resolved
@@ -25,27 +25,17 @@
     metapb::Region,
 };
 use pd_client::{FeatureGate, PdClient};
-<<<<<<< HEAD
-use raftstore::coprocessor::{CoprocessorHost, RegionInfoProvider};
-use raftstore::router::RaftStoreRouter;
-use raftstore::store::msg::StoreMsg;
-use raftstore::store::util::find_peer;
-use tikv_kv::{CfStatistics, CursorBuilder, Modify};
-use tikv_util::config::{Tracker, VersionTrack};
-use tikv_util::time::{duration_to_sec, Instant, Limiter, SlowTimer};
-use tikv_util::worker::{Builder as WorkerBuilder, LazyWorker, Runnable, ScheduleError, Scheduler};
-=======
 use raftstore::{
     coprocessor::{CoprocessorHost, RegionInfoProvider},
     router::RaftStoreRouter,
     store::{msg::StoreMsg, util::find_peer},
 };
+use tikv_kv::{CfStatistics, CursorBuilder, Modify};
 use tikv_util::{
     config::{Tracker, VersionTrack},
     time::{duration_to_sec, Instant, Limiter, SlowTimer},
     worker::{Builder as WorkerBuilder, LazyWorker, Runnable, ScheduleError, Scheduler},
 };
->>>>>>> aaf47d0c
 use txn_types::{Key, TimeStamp};
 
 use super::{
@@ -1205,38 +1195,7 @@
 
 #[cfg(test)]
 mod tests {
-<<<<<<< HEAD
-    use std::collections::BTreeMap;
-    use std::sync::mpsc::{self, channel};
-    use std::{thread, time::Duration};
-
-    use crate::config::DbConfig;
-    use crate::storage::kv::{
-        self, write_modifies, Callback as EngineCallback, Modify, Result as EngineResult,
-        SnapContext, TestEngineBuilder, WriteData,
-    };
-    use crate::storage::lock_manager::DummyLockManager;
-    use crate::storage::mvcc::tests::must_get_none;
-    use crate::storage::mvcc::MAX_TXN_WRITE_SIZE;
-    use crate::storage::txn::tests::{
-        must_commit, must_gc, must_prewrite_delete, must_prewrite_put, must_rollback,
-    };
-    use crate::storage::{txn::commands, Engine, Storage, TestStorageBuilderApiV1};
-    use api_version::{ApiV2, KvFormat, RawValue};
-    use engine_rocks::{util::get_cf_handle, RocksEngine, RocksSnapshot};
-    use engine_traits::KvEngine;
-    use futures::executor::block_on;
-    use kvproto::kvrpcpb::{ApiVersion, Op};
-    use kvproto::metapb::Peer;
-    use raft::StateRole;
-    use raftstore::coprocessor::region_info_accessor::RegionInfoAccessor;
-    use raftstore::coprocessor::RegionChangeEvent;
-    use raftstore::router::RaftStoreBlackHole;
-    use raftstore::store::RegionSnapshot;
-    use tikv_kv::Snapshot;
-    use tikv_util::codec::number::NumberEncoder;
-    use tikv_util::future::paired_future_callback;
-=======
+
     use std::{
         collections::BTreeMap,
         sync::mpsc::{self, channel},
@@ -1244,34 +1203,42 @@
         time::Duration,
     };
 
-    use api_version::KvFormat;
+    use api_version::{ApiV2, KvFormat, RawValue};
     use engine_rocks::{util::get_cf_handle, RocksEngine, RocksSnapshot};
     use engine_traits::KvEngine;
     use futures::executor::block_on;
-    use kvproto::{kvrpcpb::Op, metapb::Peer};
+    use kvproto::{
+        kvrpcpb::{ApiVersion, Op},
+        metapb::Peer,
+    };
     use raft::StateRole;
     use raftstore::{
         coprocessor::{region_info_accessor::RegionInfoAccessor, RegionChangeEvent},
         router::RaftStoreBlackHole,
         store::RegionSnapshot,
     };
+    use tikv_kv::Snapshot;
     use tikv_util::{codec::number::NumberEncoder, future::paired_future_callback};
->>>>>>> aaf47d0c
     use txn_types::Mutation;
 
     use super::*;
-    use crate::storage::{
-        kv::{
-            self, write_modifies, Callback as EngineCallback, Modify, Result as EngineResult,
-            SnapContext, TestEngineBuilder, WriteData,
+    use crate::{
+        config::DbConfig,
+        storage::{
+            kv::{
+                self, write_modifies, Callback as EngineCallback, Modify, Result as EngineResult,
+                SnapContext, TestEngineBuilder, WriteData,
+            },
+            lock_manager::DummyLockManager,
+            mvcc::{tests::must_get_none, MAX_TXN_WRITE_SIZE},
+            txn::{
+                commands,
+                tests::{
+                    must_commit, must_gc, must_prewrite_delete, must_prewrite_put, must_rollback,
+                },
+            },
+            Engine, Storage, TestStorageBuilderApiV1,
         },
-        lock_manager::DummyLockManager,
-        mvcc::{tests::must_get_none, MAX_TXN_WRITE_SIZE},
-        txn::{
-            commands,
-            tests::{must_commit, must_gc, must_prewrite_delete, must_prewrite_put, must_rollback},
-        },
-        Engine, Storage, TestStorageBuilderApiV1,
     };
 
     /// A wrapper of engine that adds the 'z' prefix to keys internally.
